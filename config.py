--- conflicted
+++ resolved
@@ -30,8 +30,8 @@
 import numpy as np
 import psutil
 import torch as th
-from dotenv import load_dotenv
-from flask_caching import Cache
+# from dotenv import load_dotenv
+# from flask_caching import Cache
 
 # Custom
 from synlogger.general import WorkerLogger, SysmetricLogger
@@ -44,12 +44,10 @@
 
 API_VERSION = "0.1.0"
 
-<<<<<<< HEAD
 infinite_nested_dict = lambda: defaultdict(infinite_nested_dict)
-=======
-# Load environment variables
-load_dotenv()
->>>>>>> 4ff81975
+
+# # Load environment variables
+# load_dotenv()
 
 ####################
 # Helper Functions #
@@ -136,7 +134,10 @@
 
 
 def capture_system_snapshot() -> dict:
-    """
+    """ Takes a snapshot of parameters used in system-wide operations
+
+    Returns:
+        System snapshot (dict)
     """
     return {
         'IS_MASTER': IS_MASTER,
@@ -156,12 +157,13 @@
 
 
 def configure_node_logger(**logger_kwargs) -> WorkerLogger:
-    """ Initialises the synergos logger corresponding to the current node
-
-    Args:
-
-    Returns:
-
+    """ Initialises the synergos logger corresponding to the current node type.
+        In this case, a WorkerLogger is initialised.
+
+    Args:
+        logger_kwargs: Any parameters required for node logger configuration
+    Returns:
+        Node logger (WorkerLogger)
     """
     global NODE_LOGGER
     NODE_LOGGER = WorkerLogger(**logger_kwargs)
@@ -171,12 +173,12 @@
 
 def configure_sysmetric_logger(**logger_kwargs) -> SysmetricLogger:
     """ Initialises the sysmetric logger to facillitate polling for hardware
-        statistics
-
-    Args:
-
-    Returns:
-
+        statistics.
+
+    Args:
+        logger_kwargs: Any parameters required for node logger configuration
+    Returns:
+        Sysmetric logger (SysmetricLogger)
     """
     global SYSMETRIC_LOGGER
     SYSMETRIC_LOGGER = SysmetricLogger(**logger_kwargs)
@@ -206,7 +208,6 @@
 """ 
 General parameters required for processing inputs & outputs
 """
-
 # Define server's role: Master or slave
 IS_MASTER = False
 
@@ -229,8 +230,8 @@
 TEST_DIR = os.path.join(SRC_DIR, "tests")
 
 # Initialise Cache
-CACHE = Cache() #infinite_nested_dict()
-THREAD_CONDITION = threading.Condition()
+CACHE = infinite_nested_dict() # Cache()
+# THREAD_CONDITION = threading.Condition()
 
 # Allocate no. of cores for processes
 CORES_USED = psutil.cpu_count(logical=True) - 1
@@ -367,6 +368,5 @@
 os.environ["NLTK_DATA"] = nltk_src_dir
 nltk_sources = list(Path(nltk_src_dir).glob('**/*.zip'))
 for nltk_src in nltk_sources:
-    print(nltk_src)
     with zipfile.ZipFile(nltk_src,"r") as zip_ref:
         zip_ref.extractall(path=nltk_src.parent)