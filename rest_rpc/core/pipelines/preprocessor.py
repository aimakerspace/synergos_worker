<<<<<<< HEAD
#!/usr/bin/env python

####################
# Required Modules #
####################

# Generic/Built-in
import os
import random
from pathlib import Path
from logging import NOTSET
from typing import Dict, List, Tuple, Callable

# Libs
import numpy as np
import pandas as pd
import syft as sy
import torch as th
import tensorflow as tf
import xgboost as xgb
import catboost as cat
from sklearn.metrics import mean_squared_error
from sklearn.model_selection import train_test_split
from sklearn.preprocessing import minmax_scale, MinMaxScaler
from tqdm import tqdm

# Custom
from rest_rpc import app
from rest_rpc.core.pipelines.base import BasePipe
from rest_rpc.core.pipelines.dataset import PipeData

##################
# Configurations #
##################

SOURCE_FILE = os.path.abspath(__file__)

BUFFER_FEATURE = "B" + "_"*5 + "#" # entirely arbitrarily chosen

cores_used = app.config['CORES_USED']

logging = app.config['NODE_LOGGER'].synlog
logging.debug("preprocessor.py logged", Description="No Changes")

######################################################
# Data Preprocessing Class - Iterative Interpolation #
######################################################

class Preprocessor(BasePipe):
    """
    The Preprocessor class prepares a specified dataset for model fitting by
    applying a generalised process of interpolation that is non-data-specific,
    before finally applying certain encryption/noising methods to introduce a 
    sufficient level of noise such that the identity of an individual becomes
    statistically untraceable.

    Prerequisite: Data MUST have its labels headered as 'target'

    Args:
        data   (pd.DataFrame): Data to be processed
        schema         (dict): Datatypes of features found within dataset
        seed            (int): Seed to fix random state for testing consistency
        *args:
        **kwargs:
        
    Attributes:
        __cat_interpolator (CatBoost): CatBoost Classifier to impute categories
        __num_interpolator (CatBoost): CatBoost Regressor to impute numerics
        __seed                  (int): Seed to fix the state of CatBoost

        data   (pd.DataFrame): Loaded data to be processed
        schema (dict): Schema of the loaded dataframe. If not specified, schema
            will automatically be inferred from the declared dataset
        output (pd.DataFrame): Processed data (with interpolations applied)
    """

    def __init__(
        self,
        datatype: str, 
        data: pd.DataFrame,
        schema: Dict[str, str] = None,
        seed: int = 42, 
        boost_iter: int = 100, 
        des_dir: str = None, 
        thread_count: int = -1,
        allow_writing_files=False
    ):
        super().__init__(datatype=datatype, data=data, des_dir=des_dir)
        random.seed(seed)
        IPARAMS = {
            'iterations': boost_iter,
            'random_seed': seed,
            'thread_count': thread_count,
            'logging_level': 'Silent',
            'train_dir': des_dir,
            'allow_writing_files': allow_writing_files
        }
        self.__cat_interpolator = cat.CatBoostClassifier(**IPARAMS)
        self.__num_interpolator = cat.CatBoostRegressor(**IPARAMS)
        self.__seed = seed
        self.schema = (
            schema
            if schema
            else self.data.dtypes.apply(lambda x: x.name).to_dict()
        )
        logging.debug(
            f"Schema in Preprocessor tracked.",
            schema=self.schema,
            ID_path=SOURCE_FILE,
            ID_class=Preprocessor.__name__,
            ID_function=Preprocessor.__init__.__name__
        )

    ############        
    # Checkers #
    ############
    

    ####################    
    # Helper Functions #
    ####################

    @staticmethod
    def convert_to_safe_repr(df):
        """ Converts a specified dataframe into a safe & consistent
            representation for performing boosting interpolation. Returns a safe
            copy of the original dataframe
            Assumption: Each category for categorical features MUST be specified 
                        as numerics, or coercible strings.

        Args:
            df (pd.DataFrame): Data to be casted for boosting interpolation
        Returns:
            Safe representation df (pd.DataFrame)
        """
        safe_repr_df = df.copy()
        for feature in safe_repr_df.columns:

            safe_repr_df[feature] = pd.to_numeric(
                safe_repr_df[feature],
                errors='coerce'
            ).astype(
                {feature:'float64'}
            )
        
        return safe_repr_df
    

    @staticmethod
    def revert_repr(df, schema):
        """ Reverts a specified dataframe back into its original datatypes in
            accordance to a specified schema. Returns a reverted copy of the
            original dataframe
            Assumption: Each category for categorical features MUST be specified 
                        as numerics, or coercible strings.

        Args:
            df (pd.DataFrame): Data to be reverted after boosting interpolation
        Returns:
            Original representation df (pd.DataFrame)
        """
        reverted_df = df.copy()

        # Cast each feature into the correct data type
        for feature in reverted_df.columns:
            is_int = 'int' in schema[feature]
            is_cat = 'category' in schema[feature]

            # Integers & categorical variables are casted to integers
            if is_int or is_cat:
                reverted_df[feature] = reverted_df[feature].astype(
                    {feature:'float64'}
                ).astype(
                    {feature:'int64'}
                )

            # Floats are casted into Floats
            else:
                reverted_df[feature] = reverted_df[feature].astype(
                    {feature:'float64'}
                )
        
        return reverted_df


    @staticmethod
    def calculate_significance(values):
        """ Calculates the significance of a set of feature values. Significance
            is defined as the extent of nullity of the current value set, and is
            used as a metric to rank features to determine the order of
            interpolation.
            
        Args:
            values (pd.Series): 
                Values of a specified feature
        Returns:
            Significance of feature values (float)
        """
        null_count = values.isnull().sum()
        obs_count = len(values)
        significance = 1 - (null_count/obs_count)
        return significance
    
    
    @staticmethod
    def extract_complete_segments(df, feature):
        """ Extracts existing rows within dataset whereby the specified feature
            is defined. This will serve as the basis for interpolation of rows
            with missing values for said feature

        Args:
            df (pd.DataFame): Reference dataframe to extract defined segment
            feature    (str): Feature relevant to extracted segment
        Returns:
            Feature-complete segment (pd.DataFrame)
        """
        feature_vals = df[feature].copy()
        data = df.dropna(axis=1)
        data.loc[:, feature] = feature_vals

        feature_complete_segment = data[~data[feature].isnull()]
        return feature_complete_segment.dropna(axis=1)
    
        
    @staticmethod
    def extract_null_rows(df, feature):
        """ Extracts rows that require interpolation for the current feature.

        Args:
            df (pd.DataFame): Reference dataframe to extract null rows
            feature    (str): Feature relevant to extracted segment
        Returns:
            Null data (w.r.t specified feature) (pd.DataFrame)
        """
        null_data = df[df[feature].isnull()].dropna(axis=1)
        null_data[feature] = np.nan
        return null_data
    
    
    def isolate_uncertain_features(self):
        """ Identifies weak features for interpolation. Weak features are 
            defined by low significance (i.e. significance < 1).

        Returns:
            Ranked weak features (order of decreasing significance) (list)
        """
        # Evaluate significance of each column
        significances =  self.data.apply(self.calculate_significance)
        # Filter out features with low significance
        low_sig_features = significances[significances < 1]
        # Sort according to significance, in descending order
        low_sig_features = low_sig_features.sort_values(ascending=False)
        # Extract corresponding columns names
        sorted_low_sig_cols = low_sig_features.index.tolist()
        return sorted_low_sig_cols
    
    
    def interpolate_feature(self, df, feature):            
        """ Interpolates missing values of the specified feature within the
            specified data. Interpolation is performed by training a CatBoost
            Model on defined segements of the data w.r.t to said feature, and
            predicting on undefined segments.

        Args:
            df (pd.DataFame): Reference dataframe to interpolation
            feature    (str): Feature relevant to interpolation
        Returns:
            Interpolated values of specified feature (pd.Series)
        """
        # Extract complete rows to be used as basis for interpolation
        basis = self.extract_complete_segments(df, feature)
        
        # Extract interpolatable data & ensure symmetry to basis
        null_data = self.extract_null_rows(df, feature)
        null_data = null_data[basis.columns]

        null_idxs = null_data.index.tolist()
        
        spacings = len(max(self.schema.keys()))
        pbar = tqdm(total=len(null_idxs), 
                    desc='Interpolating Feature: {:^{}}'.format(feature, spacings), 
                    leave=True)
        while len(null_idxs) > 0:
            # Initialise the appropriate interpolator
            interpolator = self.__num_interpolator
            if self.schema[feature] == 'category':
                interpolator = self.__cat_interpolator

            selected_null_idx = random.choice(null_idxs)
            curr_null_row = null_data.loc[selected_null_idx].copy()
            
            try:
                basis_X = basis.drop(columns=[feature])
                basis_y = basis[feature]
                interpolator.fit(basis_X.values, basis_y.values)
                null_X = curr_null_row.drop(labels=[feature])
                interpolated_value = interpolator.predict(null_X.values)[0]
            except Exception:
                interpolated_value = basis[feature].median()

            # Update the current row with the interpolated result
            curr_null_row[feature] = interpolated_value
            basis.loc[selected_null_idx] = curr_null_row

            null_idxs.remove(selected_null_idx)
            pbar.update(1)
        pbar.close()

        final_basis = basis.sort_index(axis=0)
            
        return final_basis[feature]
    

    def extract_image_metadata(self):
        """
        """
        if self.datatype == "image":

            # Hack: Use final feature column & parse height + width of each photo
            img_fmt, h_idx, w_idx = self.data.drop(columns='target').columns[-1].split('x')

            # Hack: Padded values are [0, ..., 0], where no. of '0's is len(img_fmt)
            pix_pad = tuple([0]*len(img_fmt))

            return pix_pad, int(h_idx), int(w_idx)


    def pad_images(self, df):
        """ Add in spacer values corresponding to the dimensions of each image.
            For example, for an 'RGBA' image has 10 pixel rows and 10 pixel 
            columns, whereby each pixel has 3 color channels + 1 alpha channel,
            dimension of the image will be (10, 10, 4). However, to facilitate
            alignment, .Originally need to cast to [Batch x Channels x Height x Width]
            # But for alignment's sake, flatten first, then recast after 
            # alignment is done

            "{img_format}x{h_idx}x{w_idx}"

        np.asarray(pd.DataFrame(np.asarray(img.convert('RGBA')).tolist()).values.tolist())
        """
        pix_pad, _, _ = self.extract_image_metadata()

        # df.fillna() does not work for non-scalars, hence, apply pads manually.
        for col in df.columns:
            if col != 'target':
                df[col] = df[col].apply(
                    lambda d: d if isinstance(d, tuple) else pix_pad
                )

        return df


    @staticmethod
    def pad_texts(df):
        """ Add in spacer values corresponding to each missing coordinate in the
            word vector.
        """
        return df.fillna(0)
    

    def align_dataset(self, dataset: np.ndarray, alignment_idxs: List[int]):
        """ Takes in a dataset & inserts null columns in accordance to MFA
            defined spacer indexes. Alignment indexes are sorted in ascending
            order.

        Args:
            dataset (th.Tensor): Data tensor to be augmented
            alignment_idxs (list(int)): Spacer indexes where header should
                insert null columns in order to properly align dataset to model
        Returns:
            Augmented dataset (th.Tensor)
        """
        logging.debug(
            f"Alignment indexes: {alignment_idxs}",
            ID_path=SOURCE_FILE,
            ID_class=Preprocessor.__name__, 
            ID_function=Preprocessor.align_dataset.__name__
        )

        aligned_dataset = dataset.copy()
        for idx in alignment_idxs:

            logging.debug(
                f"Current spacer index: {idx}", 
                ID_path=SOURCE_FILE,
                ID_class=Preprocessor.__name__, 
                ID_function=Preprocessor.align_dataset.__name__
            )
            logging.debug(
                f"Before augmentation: size is {aligned_dataset.shape}", 
                ID_path=SOURCE_FILE,
                ID_class=Preprocessor.__name__, 
                ID_function=Preprocessor.align_dataset.__name__
            )

            if self.datatype == "image":
                pix_pad, _, _ = self.extract_image_metadata()
                spacer_column = [pix_pad] * dataset.shape[0]
            else:
                spacer_column = [[0]] * dataset.shape[0]

            aligned_dataset = np.insert(
                aligned_dataset, 
                [idx], 
                spacer_column, 
                axis=1
            )

            logging.debug(
                f"After augmentation: size is {aligned_dataset.shape}", 
                ID_path=SOURCE_FILE,
                ID_class=Preprocessor.__name__, 
                ID_function=Preprocessor.align_dataset.__name__
            )
        
        return aligned_dataset


    @staticmethod
    def align_header(header: List[str], alignment_idxs: List[int]):
        """ Takes in headers (i.e. list of features where order of arrangement
            matters) & inserts buffer features in accordance to MFA defined 
            spacer indexes. Alignment indexes are sorted in ascending
            order.

        Args:
            header (list(str)): Column/feature names to be aligned
            alignment_idxs (list(int)): Spacer indexes where header should
                insert null columns in order to properly align dataset to model
        Returns:
            Augmented dataset (th.Tensor)
        """
        augmented_headers = header.copy()
        for idx in alignment_idxs:
            augmented_headers.insert(idx, BUFFER_FEATURE + str(idx))

        return augmented_headers            
        

    def transform_defaults(
        self,
        action: str,
        scaler: Callable = minmax_scale,
        is_condensed: bool = True,
        X_alignments: List[int] = None,
        y_alignments: List[int] = None
    ):
        """ Applies default transformation procedures on tabular and text 
            datasets.

        Args:
            scaler   (func): Scaling function to be applied unto numerics
            is_condensed (bool): Whether to shrink targets to 2 classes
            X_alignments (list(int)): Alignment indexes for features from MFA
            y_alignments (list(int)): Alignment indexes for labels from MFA
        Return:
            X (np.ndarray)
            y (np.ndarray)
            X_header (list(str))
            y_header (list(str))
        """
        X, y, X_header, y_header = super().transform(
            action=action,
            scaler=scaler,   
            is_condensed=is_condensed
        )

        logging.log(
            level=NOTSET,
            event="Transformed default X header tracked.",
            X_header=X_header,
            X_header_count=len(X_header),
            ID_path=SOURCE_FILE,
            ID_class=Preprocessor.__name__, 
            ID_function=Preprocessor.transform_defaults.__name__
        )
        logging.log(
            level=NOTSET,
            event="Transformed default y header tracked.",
            y_header=y_header,
            y_header_count=len(y_header), 
            ID_path=SOURCE_FILE,
            ID_class=Preprocessor.__name__, 
            ID_function=Preprocessor.transform_defaults.__name__
        )

        if X_alignments:
            X = self.align_dataset(X, X_alignments)
            X_header = self.align_header(X_header, X_alignments)

        if y_alignments:
            y = self.align_dataset(y, y_alignments)
            y_header = self.align_header(y_header, y_alignments)

        return X, y, X_header, y_header


    def transform_images(
        self, 
        action: str,
        is_condensed: bool = True,
        X_alignments: List[int] = None,
        y_alignments: List[int] = None
    ):
        """ Applies image-specific transformation procedures on a preprocessed
            image dataset

        Args:
            scaler   (func): Scaling function to be applied unto numerics
            is_condensed (bool): Whether to shrink targets to 2 classes
            X_alignments (list(int)): Alignment indexes for features from MFA
            y_alignments (list(int)): Alignment indexes for labels from MFA
        Return:
            X (np.ndarray)
            y (np.ndarray)
            X_header (list(str))
            y_header (list(str))
        """
        X, y, X_header, y_header = super().transform(
            action=action,
            scaler=None,    # deactivate default transformation
            is_sorted=False,# No sorting since it destroys convolution
            is_ohe=False,   # No OHE for image pixels
            is_condensed=is_condensed
        )
        formatted_X = np.array(X.tolist())

        _, h_idx, w_idx = self.extract_image_metadata()
        height = h_idx + 1
        width = w_idx + 1
        data_count = formatted_X.shape[0]

        if X_alignments:
            formatted_X = self.align_dataset(
                formatted_X, 
                X_alignments
            )
            X_header = self.align_header(X_header, X_alignments)

        formatted_X = formatted_X.reshape((data_count, -1, height, width))
        logging.log(
            level=NOTSET,
            event=f"Formatted Image features tracked.",
            formatted_X=formatted_X,
            ID_path=SOURCE_FILE,
            ID_class=Preprocessor.__name__, 
            ID_function=Preprocessor.transform_images.__name__
        )

        if y_alignments:
            y = self.align_dataset(y, y_alignments)
            y_header = self.align_header(y_header, y_alignments)

        return formatted_X, y, X_header, y_header

    ##################    
    # Core Functions #
    ##################
    
    def interpolate(self, drop_duplicates=True):
        """ Performs feature-wise interpolations for loaded dataset across all
            weak features. Strength of a feature is defined by its significance.

            IMPORTANT!
            Due to the nature of the datasets, only tabular data will be allowed
            to be interpolated!

        Returns:
            Interpolated Data (pd.DataFrame)
        """
        if self.datatype == "tabular":
            self.output = self.convert_to_safe_repr(self.data)
            
            uncertain_features = self.isolate_uncertain_features()
            
            for u_feat in uncertain_features:
                interpolated_values = self.interpolate_feature(self.output, u_feat)
                self.output[u_feat] = interpolated_values
                
            self.output = self.revert_repr(self.output, self.schema)
            self.output = self.output.astype(self.schema)
            
            if drop_duplicates:
                self.output = self.output.drop_duplicates().reset_index(drop=True)

            return self.output

        else:
            raise RuntimeError(f"Interpolation not supported for datatype '{self.datatype}'!")


    def pad(self, drop_duplicates=True):
        """ Handles image & text-derived datasets by filling up unaligned
            segments with non-representation (eg. 0)

            IMPORTANT!
            Due to the nature of the datasets, only image & text datasets are
            allowed to be padded!

        Returns:
            Padded Data (pd.DataFrame)
        """
        if self.datatype == "image":
            logging.log(
                level=NOTSET,
                event="Preprocessor's input data tracked.",
                input_data=self.data, 
                ID_path=SOURCE_FILE,
                ID_class=Preprocessor.__name__, 
                ID_function=Preprocessor.pad.__name__
            )
            self.output = self.pad_images(self.data)
        
        elif self.datatype == "text":
            self.output = self.pad_texts(self.data)

        else:
            raise RuntimeError(f"Padding not supported for datatype '{self.datatype}'!")

        if drop_duplicates:
            self.output = self.output.drop_duplicates().reset_index(drop=True)

        return self.output
        

    def run(self):
        """ Wrapper function that automates finetune preprocessing operations on
            the current dataset.

        Returns
            Output (pd.DataFrame) 
        """
        if self.datatype == "tabular":
            self.interpolate()

        elif self.datatype in ["image", "text"]:
            self.pad()

        else:
            raise RuntimeError(f"Datatype '{self.datatype}' not supported!")
        
        return self.output


    def transform(
        self, 
        action,
        scaler: Callable = minmax_scale,
        is_condensed: bool = True,
        X_alignments: List[int] = None,
        y_alignments: List[int] = None
    ):
        """ In addition to the standard transformation that pipelines can
            execute, this implements the auto-alignment procedure by augmenting 
            the X & y datasets using specified alignment indexes received from
            the TTP.

        Args:
            scaler   (func): Scaling function to be applied unto numerics
            is_condensed (bool): Whether to shrink targets to 2 classes
            X_alignments (list(int)): Alignment indexes for features from MFA
            y_alignments (list(int)): Alignment indexes for labels from MFA
        Returns:
            Aligned X_tensor (np.ndarray)
            Aligned X_tensor (np.ndarray)
            X_header         (list(str))
            y_header         (list(str))
        """
        ###########################
        # Implementation Footnote #
        ###########################

        # [Cause]
        # When transforming dataset into an appropriate form based on the 
        # orchestration context, target labels are prematurely condensed before
        # their potential alignments.

        # [Problems]
        # Insertions of spacer columns AFTER condensing will result in y tensors
        # that have wrong label dimensions (i.e. [n, 2]), which raises the 
        # exception "RuntimeError: 1D target tensor expected, multi-target not 
        # supported". This error occurs because the criterion used from PyTorch 
        # during training MUST take in target values where Target: (N) where 
        # each value is 0≤targets[i]≤C−1.

        # [Solution]
        # Manually condense tensor AFTER inserting alignment spacers

        if self.datatype in ["tabular", "text"]:
            X, y, X_header, y_header = self.transform_defaults(
                action=action,
                scaler=scaler,
                is_condensed=False,  # DO NOT condense y labels first
                X_alignments=X_alignments,
                y_alignments=y_alignments
            )

        elif self.datatype == "image":
            X, y, X_header, y_header = self.transform_images(
                action=action,
                is_condensed=False,  # DO NOT condense y labels first
                X_alignments=X_alignments,
                y_alignments=y_alignments
            )

        else:
            raise ValueError(f"Specified Datatype {self.datatype} is not supported!")

        ###########################
        # Implementation Footnote #
        ###########################

        # [Cause]
        # In order to manually condense tensor labels, the type of machine
        # learning operation has to first be known. For example, in a regression
        # problem, the targets are simply prediction values; these values cannot
        # be OHE-ed, compressed, or aligned. However, in a classification 
        # problem, there can be binary or multi-class classification. Even here
        # there is a distinct difference in treatment - binary class labels
        # exists as a single column of [0, 1] (i.e. compressed), while 
        # multi-class labels are to be OHE-ed (i.e. uncompressed with multiple
        # columns). Furthermore, in PyTorch criterions, classification labels
        # are expected to be casted into long values, while regression values
        # are expected to be casted into floats. 

        # [Problems]
        # Without explicitly stating the machine learning action to be executed,
        # labels are not handled properly, either being inappropriately 
        # expanded/compressed, or not expressed in the correct datatype/form. 
        # This results in criterion errors raised during the federated cycle 
        # over at the TTP

        # [Solution]
        # Add a parameter that explicitly specifies the machine learning 
        # operation to be handled, and take the appropriate action.

        X_tensor = th.Tensor(X)

        if action == 'regress':
            # No need for OHE or argmax
            y_tensor = th.Tensor(y).float() # not affected by OHE

        elif action == 'classify':
            # When at least 2 class labels exists, condense via argmax if needed 
            formatted_y = (
                np.argmax(y, axis=1) 
                if is_condensed and y.shape[1] >= 2 
                else y
            )
            # Final shape of tensor is determined by the type of classification
            # performed. If binary classification, labels MUST exist as (N, 1).
            # However, for multiclass classification, labels MUST exists as (N,) 
            if y.shape[1] <= 2: 
                # Case 1: Binary classification
                y_tensor = th.Tensor(formatted_y).reshape(shape=(-1, 1)).float()
            else:
                # Case 2: Multiclass classification
                y_tensor = th.Tensor(formatted_y).long()

        else:
            raise ValueError(f"ML action {action} is not supported!")

        logging.log(
            level=NOTSET,
            event="Casted y_tensor tracked.",
            y_tensor=y_tensor,
            y_tensor_type=y_tensor.type(), 
            ID_path=SOURCE_FILE,
            ID_class=Preprocessor.__name__, 
            ID_function=Preprocessor.transform.__name__
        )

        return X_tensor, y_tensor, X_header, y_header

#########        
# Tests #
#########

if __name__ == "__main__":
    # Read in a dataset
    DATA_HEADERS = ['age', 'sex', 
                    'cp', 'trestbps', 
                    'chol', 'fbs', 
                    'restecg', 'thalach', 
                    'exang', 'oldpeak', 
                    'slope', 'ca', 
                    'thal', 'target']
    schema = {'age': 'int32',
              'sex': 'category', 
              'cp': 'category', 
              'trestbps': 'int32', 
              'chol': 'int32', 
              'fbs': 'category', 
              'restecg': 'category', 
              'thalach': 'int32', 
              'exang': 'category', 
              'oldpeak': 'float64', 
              'slope': 'category', 
              'ca': 'category', 
              'thal': 'category', 
              'target': 'category'}
    DATA_HUNGARIAN_PATH = Path("./data/raw/reprocessed.hungarian.data").resolve()
    hungarian_data = pd.read_csv(DATA_HUNGARIAN_PATH, 
                                 sep=' ', 
                                 names=DATA_HEADERS)
    print(hungarian_data)

    # Testing preprocessor functionality
    preprocessor = Preprocessor(hungarian_data, schema)
    preprocessor.interpolate()
    print(preprocessor.output)
    print(preprocessor.transform())
=======
#!/usr/bin/env python

####################
# Required Modules #
####################

# Generic/Built-in
import logging
import os
import random
from pathlib import Path
from typing import Dict, List, Tuple, Callable
import multiprocessing


# Libs
import numpy as np
import pandas as pd
import syft as sy
import torch as th
import tensorflow as tf
import xgboost as xgb
import catboost as cat
from sklearn.metrics import mean_squared_error
from sklearn.model_selection import train_test_split
from sklearn.preprocessing import minmax_scale, MinMaxScaler
from tqdm import tqdm

# Custom
from rest_rpc import app
from rest_rpc.core.pipelines.base import BasePipe
from rest_rpc.core.pipelines.dataset import PipeData

##################
# Configurations #
##################

BUFFER_FEATURE = "B" + "_"*5 + "#" # entirely arbitrarily chosen

cores_used = app.config['CORES_USED']

######################################################
# Data Preprocessing Class - Iterative Interpolation #
######################################################

class Preprocessor(BasePipe):
    """
    The Preprocessor class prepares a specified dataset for model fitting by
    applying a generalised process of interpolation that is non-data-specific,
    before finally applying certain encryption/noising methods to introduce a 
    sufficient level of noise such that the identity of an individual becomes
    statistically untraceable.

    Prerequisite: Data MUST have its labels headered as 'target'

    Args:
        data   (pd.DataFrame): Data to be processed
        schema         (dict): Datatypes of features found within dataset
        seed            (int): Seed to fix random state for testing consistency
        *args:
        **kwargs:
        
    Attributes:
        __cat_interpolator (CatBoost): CatBoost Classifier to impute categories
        __num_interpolator (CatBoost): CatBoost Regressor to impute numerics
        __seed                  (int): Seed to fix the state of CatBoost

        data   (pd.DataFrame): Loaded data to be processed
        schema (dict): Schema of the loaded dataframe. If not specified, schema
            will automatically be inferred from the declared dataset
        output (pd.DataFrame): Processed data (with interpolations applied)
    """

    def __init__(
        self,
        datatype: str, 
        data: pd.DataFrame, # this is an eyesore
        schema: Dict[str, str] = None,
        seed: int = 42, 
        boost_iter: int = 100, 
        des_dir: str = None, 
        thread_count: int = -1,
        allow_writing_files=False
    ):
        super().__init__(datatype=datatype, data=data, des_dir=des_dir)
        random.seed(seed)
        IPARAMS = {
            'iterations': boost_iter,
            'random_seed': seed,
            'thread_count': thread_count,
            'logging_level': 'Silent',
            'train_dir': des_dir,
            'allow_writing_files': allow_writing_files
        }
        self.__cat_interpolator = cat.CatBoostClassifier(**IPARAMS)
        self.__num_interpolator = cat.CatBoostRegressor(**IPARAMS)
        self.__seed = seed
        self.schema = (
            schema
            if schema
            else self.data.dtypes.apply(lambda x: x.name).to_dict()
        )
        logging.debug(f"Schema in Preprocessor: {self.schema}")

    ############        
    # Checkers #
    ############
    

    ####################    
    # Helper Functions #
    ####################

    @staticmethod
    def convert_to_safe_repr(df):
        """ Converts a specified dataframe into a safe & consistent
            representation for performing boosting interpolation. Returns a safe
            copy of the original dataframe
            Assumption: Each category for categorical features MUST be specified 
                        as numerics, or coercible strings.

        Args:
            df (pd.DataFrame): Data to be casted for boosting interpolation
        Returns:
            Safe representation df (pd.DataFrame)
        """
        safe_repr_df = df.copy()
        for feature in safe_repr_df.columns:

            safe_repr_df[feature] = pd.to_numeric(
                safe_repr_df[feature],
                errors='coerce'
            ).astype(
                {feature:'float64'}
            )
        
        return safe_repr_df
    

    @staticmethod
    def revert_repr(df, schema):
        """ Reverts a specified dataframe back into its original datatypes in
            accordance to a specified schema. Returns a reverted copy of the
            original dataframe
            Assumption: Each category for categorical features MUST be specified 
                        as numerics, or coercible strings.

        Args:
            df (pd.DataFrame): Data to be reverted after boosting interpolation
        Returns:
            Original representation df (pd.DataFrame)
        """
        reverted_df = df.copy()

        # Cast each feature into the correct data type
        for feature in reverted_df.columns:
            is_int = 'int' in schema[feature]
            is_cat = 'category' in schema[feature]

            # Integers & categorical variables are casted to integers
            if is_int or is_cat:
                reverted_df[feature] = reverted_df[feature].astype(
                    {feature:'float64'}
                ).astype(
                    {feature:'int64'}
                )

            # Floats are casted into Floats
            else:
                reverted_df[feature] = reverted_df[feature].astype(
                    {feature:'float64'}
                )
        
        return reverted_df


    @staticmethod
    def calculate_significance(values):
        """ Calculates the significance of a set of feature values. Significance
            is defined as the extent of nullity of the current value set, and is
            used as a metric to rank features to determine the order of
            interpolation.
            
        Args:
            values (pd.Series): 
                Values of a specified feature
        Returns:
            Significance of feature values (float)
        """
        null_count = values.isnull().sum()
        obs_count = len(values)
        significance = 1 - (null_count/obs_count)
        return significance
    
    
    @staticmethod
    def extract_complete_segments(df, feature):
        """ Extracts existing rows within dataset whereby the specified feature
            is defined. This will serve as the basis for interpolation of rows
            with missing values for said feature

        Args:
            df (pd.DataFame): Reference dataframe to extract defined segment
            feature    (str): Feature relevant to extracted segment
        Returns:
            Feature-complete segment (pd.DataFrame)
        """
        feature_vals = df[feature].copy()
        data = df.dropna(axis=1)
        data.loc[:, feature] = feature_vals

        feature_complete_segment = data[~data[feature].isnull()]
        return feature_complete_segment.dropna(axis=1)
    
        
    @staticmethod
    def extract_null_rows(df, feature):
        """ Extracts rows that require interpolation for the current feature.

        Args:
            df (pd.DataFame): Reference dataframe to extract null rows
            feature    (str): Feature relevant to extracted segment
        Returns:
            Null data (w.r.t specified feature) (pd.DataFrame)
        """
        null_data = df[df[feature].isnull()].dropna(axis=1)
        null_data[feature] = np.nan
        return null_data
    
    
    def isolate_uncertain_features(self):
        """ Identifies weak features for interpolation. Weak features are 
            defined by low significance (i.e. significance < 1).

        Returns:
            Ranked weak features (order of decreasing significance) (list)
        """
        # Evaluate significance of each column
        significances =  self.data.apply(self.calculate_significance)
        # Filter out features with low significance
        low_sig_features = significances[significances < 1]
        # Sort according to significance, in descending order
        low_sig_features = low_sig_features.sort_values(ascending=False)
        # Extract corresponding columns names
        sorted_low_sig_cols = low_sig_features.index.tolist()
        return sorted_low_sig_cols
    
    
    def interpolate_feature(self, df, feature):            
        """ Interpolates missing values of the specified feature within the
            specified data. Interpolation is performed by training a CatBoost
            Model on defined segements of the data w.r.t to said feature, and
            predicting on undefined segments.

        Args:
            df (pd.DataFame): Reference dataframe to interpolation
            feature    (str): Feature relevant to interpolation
        Returns:
            Interpolated values of specified feature (pd.Series)
        """
        # Extract complete rows to be used as basis for interpolation
        basis = self.extract_complete_segments(df, feature)
        
        # Extract interpolatable data & ensure symmetry to basis
        null_data = self.extract_null_rows(df, feature)
        null_data = null_data[basis.columns]

        null_idxs = null_data.index.tolist()
        
        spacings = len(max(self.schema.keys()))
        pbar = tqdm(total=len(null_idxs), 
                    desc='Interpolating Feature: {:^{}}'.format(feature, spacings), 
                    leave=True)
        while len(null_idxs) > 0:
            # Initialise the appropriate interpolator
            interpolator = self.__num_interpolator
            if self.schema[feature] == 'category':
                interpolator = self.__cat_interpolator

            selected_null_idx = random.choice(null_idxs)
            curr_null_row = null_data.loc[selected_null_idx].copy()
            
            try:
                basis_X = basis.drop(columns=[feature])
                basis_y = basis[feature]
                interpolator.fit(basis_X.values, basis_y.values)
                null_X = curr_null_row.drop(labels=[feature])
                interpolated_value = interpolator.predict(null_X.values)[0]
            except Exception:
                interpolated_value = basis[feature].median()

            # Update the current row with the interpolated result
            curr_null_row[feature] = interpolated_value
            basis.loc[selected_null_idx] = curr_null_row

            null_idxs.remove(selected_null_idx)
            pbar.update(1)
        pbar.close()

        final_basis = basis.sort_index(axis=0)
            
        return final_basis[feature]
    

    def extract_image_metadata(self):
        """ Extracts image metadata from specified dataset. Support image
            metadata include:
            1) Pixel height
            2) Pixel width
            3) Pixel padding

        Returns:
            pixel_pad (tuple)
            pixel_height (int)
            pixel_width (int)
        """
        if self.datatype == "image":

            # Hack: Use final feature column & parse height + width of each photo
            img_fmt, h_idx, w_idx = self.data.drop(columns='target').columns[-1].split('x')

            # Hack: Padded values are [0, ..., 0], where no. of '0's is len(img_fmt)
            pix_pad = tuple([0]*len(img_fmt))

            return pix_pad, int(h_idx), int(w_idx)


    def pad_images(self, df):
        """ Add in spacer values corresponding to the dimensions of each image.
            For example, for an 'RGBA' image has 10 pixel rows and 10 pixel 
            columns, whereby each pixel has 3 color channels + 1 alpha channel,
            dimension of the image will be (10, 10, 4). However, to facilitate
            alignment, .Originally need to cast to [Batch x Channels x Height x Width]
            # But for alignment's sake, flatten first, then recast after 
            # alignment is done

            "{img_format}x{h_idx}x{w_idx}"

        np.asarray(pd.DataFrame(np.asarray(img.convert('RGBA')).tolist()).values.tolist())
        """
        pix_pad, _, _ = self.extract_image_metadata()

        # df.fillna() does not work for non-scalars, hence, apply pads manually.
        for col in df.columns:
            if col != 'target':
                df[col] = df[col].apply(
                    lambda d: d if isinstance(d, tuple) else pix_pad
                )

        return df


    def pad_texts(self, df):
        """ Add in spacer values corresponding to each missing coordinate in the
            word vector.
        """
        features = df.drop(columns=['target']).fillna(0)
        features['target'] = df.target
        return features
    

    def align_dataset(self, dataset: np.ndarray, alignment_idxs: List[int]):
        """ Takes in a dataset & inserts null columns in accordance to MFA
            defined spacer indexes. Alignment indexes are sorted in ascending
            order.

        Args:
            dataset (th.Tensor): Data tensor to be augmented
            alignment_idxs (list(int)): Spacer indexes where header should
                insert null columns in order to properly align dataset to model
        Returns:
            Augmented dataset (th.Tensor)
        """
        logging.debug(f"Alignment indexes: {alignment_idxs}")

        aligned_dataset = dataset.copy()
        for idx in alignment_idxs:

            logging.debug(f"Current spacer index: {idx}")
            logging.debug(f"Before augmentation: size is {aligned_dataset.shape}")

            if self.datatype == "image":
                pix_pad, _, _ = self.extract_image_metadata()
                spacer_column = [pix_pad] * dataset.shape[0]
            else:
                spacer_column = [[0]] * dataset.shape[0]

            aligned_dataset = np.insert(
                aligned_dataset, 
                [idx], 
                spacer_column, 
                axis=1
            )

            logging.debug(f"After augmentation: size is {aligned_dataset.shape}")
        
        return aligned_dataset


    @staticmethod
    def align_header(header: List[str], alignment_idxs: List[int]):
        """ Takes in headers (i.e. list of features where order of arrangement
            matters) & inserts buffer features in accordance to MFA defined 
            spacer indexes. Alignment indexes are sorted in ascending
            order.

        Args:
            header (list(str)): Column/feature names to be aligned
            alignment_idxs (list(int)): Spacer indexes where header should
                insert null columns in order to properly align dataset to model
        Returns:
            Augmented dataset (th.Tensor)
        """
        augmented_headers = header.copy()
        for idx in alignment_idxs:
            augmented_headers.insert(idx, BUFFER_FEATURE + str(idx))

        return augmented_headers            
        

    def transform_defaults(
        self,
        action: str,
        scaler: Callable = minmax_scale,
        is_condensed: bool = True,
        X_alignments: List[int] = None,
        y_alignments: List[int] = None
    ):
        """ Applies default transformation procedures on tabular and text 
            datasets.

        Args:
            scaler   (func): Scaling function to be applied unto numerics
            is_condensed (bool): Whether to shrink targets to 2 classes
            X_alignments (list(int)): Alignment indexes for features from MFA
            y_alignments (list(int)): Alignment indexes for labels from MFA
        Return:
            X (np.ndarray)
            y (np.ndarray)
            X_header (list(str))
            y_header (list(str))
        """
        X, y, X_header, y_header = super().transform(
            action=action,
            scaler=scaler,   
            is_condensed=is_condensed
        )

        logging.debug(f"Transformed default X headers: {X_header} {len(X_header)}")
        logging.debug(f"Transformed default y headers: {y_header} {len(y_header)}")

        if X_alignments:
            X = self.align_dataset(X, X_alignments)
            X_header = self.align_header(X_header, X_alignments)

        if y_alignments:
            y = self.align_dataset(y, y_alignments)
            y_header = self.align_header(y_header, y_alignments)

        return X, y, X_header, y_header


    def transform_images(
        self, 
        action: str,
        is_condensed: bool = True,
        X_alignments: List[int] = None,
        y_alignments: List[int] = None
    ):
        """ Applies image-specific transformation procedures on a preprocessed
            image dataset

        Args:
            scaler   (func): Scaling function to be applied unto numerics
            is_condensed (bool): Whether to shrink targets to 2 classes
            X_alignments (list(int)): Alignment indexes for features from MFA
            y_alignments (list(int)): Alignment indexes for labels from MFA
        Return:
            X (np.ndarray)
            y (np.ndarray)
            X_header (list(str))
            y_header (list(str))
        """
        X, y, X_header, y_header = super().transform(
            action=action,
            scaler=None,    # deactivate default transformation
            is_sorted=False,# No sorting since it destroys convolution
            is_ohe=False,   # No OHE for image pixels
            is_condensed=is_condensed
        )
        formatted_X = np.array(X.tolist())

        _, h_idx, w_idx = self.extract_image_metadata()
        height = h_idx + 1
        width = w_idx + 1
        data_count = formatted_X.shape[0]

        if X_alignments:
            formatted_X = self.align_dataset(
                formatted_X, 
                X_alignments
            )
            X_header = self.align_header(X_header, X_alignments)

        formatted_X = formatted_X.reshape((data_count, -1, height, width))
        logging.debug(f"Formatted_X: {formatted_X}")

        if y_alignments:
            y = self.align_dataset(y, y_alignments)
            y_header = self.align_header(y_header, y_alignments)

        return formatted_X, y, X_header, y_header

    ##################    
    # Core Functions #
    ##################
    
    def interpolate(self, drop_duplicates=True):
        """ Performs feature-wise interpolations for loaded dataset across all
            weak features. Strength of a feature is defined by its significance.

            IMPORTANT!
            Due to the nature of the datasets, only tabular data will be allowed
            to be interpolated!

        Returns:
            Interpolated Data (pd.DataFrame)
        """
        if not self.is_processed():

            if self.datatype == "tabular":
                self.output = self.convert_to_safe_repr(self.data)
                
                uncertain_features = self.isolate_uncertain_features()
                
                for u_feat in uncertain_features:
                    interpolated_values = self.interpolate_feature(self.output, u_feat)
                    self.output[u_feat] = interpolated_values
                    
                self.output = self.revert_repr(self.output, self.schema)
                self.output = self.output.astype(self.schema)
                
                if drop_duplicates:
                    self.output = self.output.drop_duplicates().reset_index(drop=True)

            else:
                raise RuntimeError(f"Interpolation not supported for datatype '{self.datatype}'!")

        return self.output


    def pad(self, drop_duplicates=True):
        """ Handles image & text-derived datasets by filling up unaligned
            segments with non-representation (eg. 0)

            IMPORTANT!
            Due to the nature of the datasets, only image & text datasets are
            allowed to be padded!

        Returns:
            Padded Data (pd.DataFrame)
        """
        if not self.is_processed():

            if self.datatype == "image":
                logging.debug(f"Preprocessor's input data: {self.data}")
                self.output = self.pad_images(self.data)
            
            elif self.datatype == "text":
                self.output = self.pad_texts(self.data)

            else:
                raise RuntimeError(f"Padding not supported for datatype '{self.datatype}'!")

            if drop_duplicates:
                self.output = self.output.drop_duplicates().reset_index(drop=True)

        return self.output
        

    def run(self):
        """ Wrapper function that automates finetune preprocessing operations on
            the current dataset.

        Returns
            Output (pd.DataFrame) 
        """
        if not self.is_processed():

            if self.datatype == "tabular":
                self.interpolate()

            elif self.datatype in ["image", "text"]:
                self.pad()

            else:
                raise RuntimeError(f"Datatype '{self.datatype}' not supported!")
            
        return self.output


    def transform(
        self, 
        action,
        scaler: Callable = minmax_scale,
        is_condensed: bool = True,
        X_alignments: List[int] = None,
        y_alignments: List[int] = None
    ):
        """ In addition to the standard transformation that pipelines can
            execute, this implements the auto-alignment procedure by augmenting 
            the X & y datasets using specified alignment indexes received from
            the TTP.

        Args:
            scaler   (func): Scaling function to be applied unto numerics
            is_condensed (bool): Whether to shrink targets to 2 classes
            X_alignments (list(int)): Alignment indexes for features from MFA
            y_alignments (list(int)): Alignment indexes for labels from MFA
        Returns:
            Aligned X_tensor (np.ndarray)
            Aligned X_tensor (np.ndarray)
            X_header         (list(str))
            y_header         (list(str))
        """
        ###########################
        # Implementation Footnote #
        ###########################

        # [Cause]
        # When transforming dataset into an appropriate form based on the 
        # orchestration context, target labels are prematurely condensed before
        # their potential alignments.

        # [Problems]
        # Insertions of spacer columns AFTER condensing will result in y tensors
        # that have wrong label dimensions (i.e. [n, 2]), which raises the 
        # exception "RuntimeError: 1D target tensor expected, multi-target not 
        # supported". This error occurs because the criterion used from PyTorch 
        # during training MUST take in target values where Target: (N) where 
        # each value is 0≤targets[i]≤C−1.

        # [Solution]
        # Manually condense tensor AFTER inserting alignment spacers

        if self.datatype in ["tabular", "text"]:
            X, y, X_header, y_header = self.transform_defaults(
                action=action,
                scaler=scaler,
                is_condensed=False,  # DO NOT condense y labels first
                X_alignments=X_alignments,
                y_alignments=y_alignments
            )

        elif self.datatype == "image":
            X, y, X_header, y_header = self.transform_images(
                action=action,
                is_condensed=False,  # DO NOT condense y labels first
                X_alignments=X_alignments,
                y_alignments=y_alignments
            )

        else:
            raise ValueError(f"Specified Datatype {self.datatype} is not supported!")

        ###########################
        # Implementation Footnote #
        ###########################

        # [Cause]
        # In order to manually condense tensor labels, the type of machine
        # learning operation has to first be known. For example, in a regression
        # problem, the targets are simply prediction values; these values cannot
        # be OHE-ed, compressed, or aligned. However, in a classification 
        # problem, there can be binary or multi-class classification. Even here
        # there is a distinct difference in treatment - binary class labels
        # exists as a single column of [0, 1] (i.e. compressed), while 
        # multi-class labels are to be OHE-ed (i.e. uncompressed with multiple
        # columns). Furthermore, in PyTorch criterions, classification labels
        # are expected to be casted into long values, while regression values
        # are expected to be casted into floats. 

        # [Problems]
        # Without explicitly stating the machine learning action to be executed,
        # labels are not handled properly, either being inappropriately 
        # expanded/compressed, or not expressed in the correct datatype/form. 
        # This results in criterion errors raised during the federated cycle 
        # over at the TTP

        # [Solution]
        # Add a parameter that explicitly specifies the machine learning 
        # operation to be handled, and take the appropriate action.

        X_tensor = th.Tensor(X)

        if action == 'regress':
            # No need for OHE or argmax
            y_tensor = th.Tensor(y).float() # not affected by OHE

        elif action == 'classify':
            # When at least 2 class labels exists, condense via argmax if needed 
            logging.debug(f"is_condensed and y.shape[1] >= 2: {is_condensed and y.shape[1] >= 2} {is_condensed} {y.shape[1] >= 2}")
            formatted_y = (
                np.argmax(y, axis=1) 
                if is_condensed and y.shape[1] >= 2 
                else y
            )

            # Final shape of tensor is determined by the type of classification
            # performed. If binary classification, labels MUST exist as (N, 1).
            # However, for multiclass classification, labels MUST exists as (N,) 
            if is_condensed:
                if y.shape[1] <= 2: 
                    # Case 1: Binary classification
                    y_tensor = th.Tensor(formatted_y).reshape(shape=(-1, 1)).float()
                else:
                    # Case 2: Multiclass classification
                    y_tensor = th.Tensor(formatted_y).long()
            else:
                y_tensor = th.Tensor(formatted_y)

        else:
            raise ValueError(f"ML action {action} is not supported!")

        logging.debug(f"Original y: {y} {y.shape}")
        logging.debug(f"Casted y_tensor: {y_tensor} {y_tensor.shape} {y_tensor.type()}")

        return X_tensor, y_tensor, X_header, y_header

#########        
# Tests #
#########

if __name__ == "__main__":
    # Read in a dataset
    DATA_HEADERS = ['age', 'sex', 
                    'cp', 'trestbps', 
                    'chol', 'fbs', 
                    'restecg', 'thalach', 
                    'exang', 'oldpeak', 
                    'slope', 'ca', 
                    'thal', 'target']
    schema = {'age': 'int32',
              'sex': 'category', 
              'cp': 'category', 
              'trestbps': 'int32', 
              'chol': 'int32', 
              'fbs': 'category', 
              'restecg': 'category', 
              'thalach': 'int32', 
              'exang': 'category', 
              'oldpeak': 'float64', 
              'slope': 'category', 
              'ca': 'category', 
              'thal': 'category', 
              'target': 'category'}
    DATA_HUNGARIAN_PATH = Path("./data/raw/reprocessed.hungarian.data").resolve()
    hungarian_data = pd.read_csv(DATA_HUNGARIAN_PATH, 
                                 sep=' ', 
                                 names=DATA_HEADERS)
    print(hungarian_data)

    # Testing preprocessor functionality
    preprocessor = Preprocessor(hungarian_data, schema)
    preprocessor.interpolate()
    print(preprocessor.output)
    print(preprocessor.transform())
>>>>>>> 4ff81975
    #print(preprocessor.export('./data'))<|MERGE_RESOLUTION|>--- conflicted
+++ resolved
@@ -1,1583 +1,853 @@
-<<<<<<< HEAD
-#!/usr/bin/env python
-
-####################
-# Required Modules #
-####################
-
-# Generic/Built-in
-import os
-import random
-from pathlib import Path
-from logging import NOTSET
-from typing import Dict, List, Tuple, Callable
-
-# Libs
-import numpy as np
-import pandas as pd
-import syft as sy
-import torch as th
-import tensorflow as tf
-import xgboost as xgb
-import catboost as cat
-from sklearn.metrics import mean_squared_error
-from sklearn.model_selection import train_test_split
-from sklearn.preprocessing import minmax_scale, MinMaxScaler
-from tqdm import tqdm
-
-# Custom
-from rest_rpc import app
-from rest_rpc.core.pipelines.base import BasePipe
-from rest_rpc.core.pipelines.dataset import PipeData
-
-##################
-# Configurations #
-##################
-
-SOURCE_FILE = os.path.abspath(__file__)
-
-BUFFER_FEATURE = "B" + "_"*5 + "#" # entirely arbitrarily chosen
-
-cores_used = app.config['CORES_USED']
-
-logging = app.config['NODE_LOGGER'].synlog
-logging.debug("preprocessor.py logged", Description="No Changes")
-
-######################################################
-# Data Preprocessing Class - Iterative Interpolation #
-######################################################
-
-class Preprocessor(BasePipe):
-    """
-    The Preprocessor class prepares a specified dataset for model fitting by
-    applying a generalised process of interpolation that is non-data-specific,
-    before finally applying certain encryption/noising methods to introduce a 
-    sufficient level of noise such that the identity of an individual becomes
-    statistically untraceable.
-
-    Prerequisite: Data MUST have its labels headered as 'target'
-
-    Args:
-        data   (pd.DataFrame): Data to be processed
-        schema         (dict): Datatypes of features found within dataset
-        seed            (int): Seed to fix random state for testing consistency
-        *args:
-        **kwargs:
-        
-    Attributes:
-        __cat_interpolator (CatBoost): CatBoost Classifier to impute categories
-        __num_interpolator (CatBoost): CatBoost Regressor to impute numerics
-        __seed                  (int): Seed to fix the state of CatBoost
-
-        data   (pd.DataFrame): Loaded data to be processed
-        schema (dict): Schema of the loaded dataframe. If not specified, schema
-            will automatically be inferred from the declared dataset
-        output (pd.DataFrame): Processed data (with interpolations applied)
-    """
-
-    def __init__(
-        self,
-        datatype: str, 
-        data: pd.DataFrame,
-        schema: Dict[str, str] = None,
-        seed: int = 42, 
-        boost_iter: int = 100, 
-        des_dir: str = None, 
-        thread_count: int = -1,
-        allow_writing_files=False
-    ):
-        super().__init__(datatype=datatype, data=data, des_dir=des_dir)
-        random.seed(seed)
-        IPARAMS = {
-            'iterations': boost_iter,
-            'random_seed': seed,
-            'thread_count': thread_count,
-            'logging_level': 'Silent',
-            'train_dir': des_dir,
-            'allow_writing_files': allow_writing_files
-        }
-        self.__cat_interpolator = cat.CatBoostClassifier(**IPARAMS)
-        self.__num_interpolator = cat.CatBoostRegressor(**IPARAMS)
-        self.__seed = seed
-        self.schema = (
-            schema
-            if schema
-            else self.data.dtypes.apply(lambda x: x.name).to_dict()
-        )
-        logging.debug(
-            f"Schema in Preprocessor tracked.",
-            schema=self.schema,
-            ID_path=SOURCE_FILE,
-            ID_class=Preprocessor.__name__,
-            ID_function=Preprocessor.__init__.__name__
-        )
-
-    ############        
-    # Checkers #
-    ############
-    
-
-    ####################    
-    # Helper Functions #
-    ####################
-
-    @staticmethod
-    def convert_to_safe_repr(df):
-        """ Converts a specified dataframe into a safe & consistent
-            representation for performing boosting interpolation. Returns a safe
-            copy of the original dataframe
-            Assumption: Each category for categorical features MUST be specified 
-                        as numerics, or coercible strings.
-
-        Args:
-            df (pd.DataFrame): Data to be casted for boosting interpolation
-        Returns:
-            Safe representation df (pd.DataFrame)
-        """
-        safe_repr_df = df.copy()
-        for feature in safe_repr_df.columns:
-
-            safe_repr_df[feature] = pd.to_numeric(
-                safe_repr_df[feature],
-                errors='coerce'
-            ).astype(
-                {feature:'float64'}
-            )
-        
-        return safe_repr_df
-    
-
-    @staticmethod
-    def revert_repr(df, schema):
-        """ Reverts a specified dataframe back into its original datatypes in
-            accordance to a specified schema. Returns a reverted copy of the
-            original dataframe
-            Assumption: Each category for categorical features MUST be specified 
-                        as numerics, or coercible strings.
-
-        Args:
-            df (pd.DataFrame): Data to be reverted after boosting interpolation
-        Returns:
-            Original representation df (pd.DataFrame)
-        """
-        reverted_df = df.copy()
-
-        # Cast each feature into the correct data type
-        for feature in reverted_df.columns:
-            is_int = 'int' in schema[feature]
-            is_cat = 'category' in schema[feature]
-
-            # Integers & categorical variables are casted to integers
-            if is_int or is_cat:
-                reverted_df[feature] = reverted_df[feature].astype(
-                    {feature:'float64'}
-                ).astype(
-                    {feature:'int64'}
-                )
-
-            # Floats are casted into Floats
-            else:
-                reverted_df[feature] = reverted_df[feature].astype(
-                    {feature:'float64'}
-                )
-        
-        return reverted_df
-
-
-    @staticmethod
-    def calculate_significance(values):
-        """ Calculates the significance of a set of feature values. Significance
-            is defined as the extent of nullity of the current value set, and is
-            used as a metric to rank features to determine the order of
-            interpolation.
-            
-        Args:
-            values (pd.Series): 
-                Values of a specified feature
-        Returns:
-            Significance of feature values (float)
-        """
-        null_count = values.isnull().sum()
-        obs_count = len(values)
-        significance = 1 - (null_count/obs_count)
-        return significance
-    
-    
-    @staticmethod
-    def extract_complete_segments(df, feature):
-        """ Extracts existing rows within dataset whereby the specified feature
-            is defined. This will serve as the basis for interpolation of rows
-            with missing values for said feature
-
-        Args:
-            df (pd.DataFame): Reference dataframe to extract defined segment
-            feature    (str): Feature relevant to extracted segment
-        Returns:
-            Feature-complete segment (pd.DataFrame)
-        """
-        feature_vals = df[feature].copy()
-        data = df.dropna(axis=1)
-        data.loc[:, feature] = feature_vals
-
-        feature_complete_segment = data[~data[feature].isnull()]
-        return feature_complete_segment.dropna(axis=1)
-    
-        
-    @staticmethod
-    def extract_null_rows(df, feature):
-        """ Extracts rows that require interpolation for the current feature.
-
-        Args:
-            df (pd.DataFame): Reference dataframe to extract null rows
-            feature    (str): Feature relevant to extracted segment
-        Returns:
-            Null data (w.r.t specified feature) (pd.DataFrame)
-        """
-        null_data = df[df[feature].isnull()].dropna(axis=1)
-        null_data[feature] = np.nan
-        return null_data
-    
-    
-    def isolate_uncertain_features(self):
-        """ Identifies weak features for interpolation. Weak features are 
-            defined by low significance (i.e. significance < 1).
-
-        Returns:
-            Ranked weak features (order of decreasing significance) (list)
-        """
-        # Evaluate significance of each column
-        significances =  self.data.apply(self.calculate_significance)
-        # Filter out features with low significance
-        low_sig_features = significances[significances < 1]
-        # Sort according to significance, in descending order
-        low_sig_features = low_sig_features.sort_values(ascending=False)
-        # Extract corresponding columns names
-        sorted_low_sig_cols = low_sig_features.index.tolist()
-        return sorted_low_sig_cols
-    
-    
-    def interpolate_feature(self, df, feature):            
-        """ Interpolates missing values of the specified feature within the
-            specified data. Interpolation is performed by training a CatBoost
-            Model on defined segements of the data w.r.t to said feature, and
-            predicting on undefined segments.
-
-        Args:
-            df (pd.DataFame): Reference dataframe to interpolation
-            feature    (str): Feature relevant to interpolation
-        Returns:
-            Interpolated values of specified feature (pd.Series)
-        """
-        # Extract complete rows to be used as basis for interpolation
-        basis = self.extract_complete_segments(df, feature)
-        
-        # Extract interpolatable data & ensure symmetry to basis
-        null_data = self.extract_null_rows(df, feature)
-        null_data = null_data[basis.columns]
-
-        null_idxs = null_data.index.tolist()
-        
-        spacings = len(max(self.schema.keys()))
-        pbar = tqdm(total=len(null_idxs), 
-                    desc='Interpolating Feature: {:^{}}'.format(feature, spacings), 
-                    leave=True)
-        while len(null_idxs) > 0:
-            # Initialise the appropriate interpolator
-            interpolator = self.__num_interpolator
-            if self.schema[feature] == 'category':
-                interpolator = self.__cat_interpolator
-
-            selected_null_idx = random.choice(null_idxs)
-            curr_null_row = null_data.loc[selected_null_idx].copy()
-            
-            try:
-                basis_X = basis.drop(columns=[feature])
-                basis_y = basis[feature]
-                interpolator.fit(basis_X.values, basis_y.values)
-                null_X = curr_null_row.drop(labels=[feature])
-                interpolated_value = interpolator.predict(null_X.values)[0]
-            except Exception:
-                interpolated_value = basis[feature].median()
-
-            # Update the current row with the interpolated result
-            curr_null_row[feature] = interpolated_value
-            basis.loc[selected_null_idx] = curr_null_row
-
-            null_idxs.remove(selected_null_idx)
-            pbar.update(1)
-        pbar.close()
-
-        final_basis = basis.sort_index(axis=0)
-            
-        return final_basis[feature]
-    
-
-    def extract_image_metadata(self):
-        """
-        """
-        if self.datatype == "image":
-
-            # Hack: Use final feature column & parse height + width of each photo
-            img_fmt, h_idx, w_idx = self.data.drop(columns='target').columns[-1].split('x')
-
-            # Hack: Padded values are [0, ..., 0], where no. of '0's is len(img_fmt)
-            pix_pad = tuple([0]*len(img_fmt))
-
-            return pix_pad, int(h_idx), int(w_idx)
-
-
-    def pad_images(self, df):
-        """ Add in spacer values corresponding to the dimensions of each image.
-            For example, for an 'RGBA' image has 10 pixel rows and 10 pixel 
-            columns, whereby each pixel has 3 color channels + 1 alpha channel,
-            dimension of the image will be (10, 10, 4). However, to facilitate
-            alignment, .Originally need to cast to [Batch x Channels x Height x Width]
-            # But for alignment's sake, flatten first, then recast after 
-            # alignment is done
-
-            "{img_format}x{h_idx}x{w_idx}"
-
-        np.asarray(pd.DataFrame(np.asarray(img.convert('RGBA')).tolist()).values.tolist())
-        """
-        pix_pad, _, _ = self.extract_image_metadata()
-
-        # df.fillna() does not work for non-scalars, hence, apply pads manually.
-        for col in df.columns:
-            if col != 'target':
-                df[col] = df[col].apply(
-                    lambda d: d if isinstance(d, tuple) else pix_pad
-                )
-
-        return df
-
-
-    @staticmethod
-    def pad_texts(df):
-        """ Add in spacer values corresponding to each missing coordinate in the
-            word vector.
-        """
-        return df.fillna(0)
-    
-
-    def align_dataset(self, dataset: np.ndarray, alignment_idxs: List[int]):
-        """ Takes in a dataset & inserts null columns in accordance to MFA
-            defined spacer indexes. Alignment indexes are sorted in ascending
-            order.
-
-        Args:
-            dataset (th.Tensor): Data tensor to be augmented
-            alignment_idxs (list(int)): Spacer indexes where header should
-                insert null columns in order to properly align dataset to model
-        Returns:
-            Augmented dataset (th.Tensor)
-        """
-        logging.debug(
-            f"Alignment indexes: {alignment_idxs}",
-            ID_path=SOURCE_FILE,
-            ID_class=Preprocessor.__name__, 
-            ID_function=Preprocessor.align_dataset.__name__
-        )
-
-        aligned_dataset = dataset.copy()
-        for idx in alignment_idxs:
-
-            logging.debug(
-                f"Current spacer index: {idx}", 
-                ID_path=SOURCE_FILE,
-                ID_class=Preprocessor.__name__, 
-                ID_function=Preprocessor.align_dataset.__name__
-            )
-            logging.debug(
-                f"Before augmentation: size is {aligned_dataset.shape}", 
-                ID_path=SOURCE_FILE,
-                ID_class=Preprocessor.__name__, 
-                ID_function=Preprocessor.align_dataset.__name__
-            )
-
-            if self.datatype == "image":
-                pix_pad, _, _ = self.extract_image_metadata()
-                spacer_column = [pix_pad] * dataset.shape[0]
-            else:
-                spacer_column = [[0]] * dataset.shape[0]
-
-            aligned_dataset = np.insert(
-                aligned_dataset, 
-                [idx], 
-                spacer_column, 
-                axis=1
-            )
-
-            logging.debug(
-                f"After augmentation: size is {aligned_dataset.shape}", 
-                ID_path=SOURCE_FILE,
-                ID_class=Preprocessor.__name__, 
-                ID_function=Preprocessor.align_dataset.__name__
-            )
-        
-        return aligned_dataset
-
-
-    @staticmethod
-    def align_header(header: List[str], alignment_idxs: List[int]):
-        """ Takes in headers (i.e. list of features where order of arrangement
-            matters) & inserts buffer features in accordance to MFA defined 
-            spacer indexes. Alignment indexes are sorted in ascending
-            order.
-
-        Args:
-            header (list(str)): Column/feature names to be aligned
-            alignment_idxs (list(int)): Spacer indexes where header should
-                insert null columns in order to properly align dataset to model
-        Returns:
-            Augmented dataset (th.Tensor)
-        """
-        augmented_headers = header.copy()
-        for idx in alignment_idxs:
-            augmented_headers.insert(idx, BUFFER_FEATURE + str(idx))
-
-        return augmented_headers            
-        
-
-    def transform_defaults(
-        self,
-        action: str,
-        scaler: Callable = minmax_scale,
-        is_condensed: bool = True,
-        X_alignments: List[int] = None,
-        y_alignments: List[int] = None
-    ):
-        """ Applies default transformation procedures on tabular and text 
-            datasets.
-
-        Args:
-            scaler   (func): Scaling function to be applied unto numerics
-            is_condensed (bool): Whether to shrink targets to 2 classes
-            X_alignments (list(int)): Alignment indexes for features from MFA
-            y_alignments (list(int)): Alignment indexes for labels from MFA
-        Return:
-            X (np.ndarray)
-            y (np.ndarray)
-            X_header (list(str))
-            y_header (list(str))
-        """
-        X, y, X_header, y_header = super().transform(
-            action=action,
-            scaler=scaler,   
-            is_condensed=is_condensed
-        )
-
-        logging.log(
-            level=NOTSET,
-            event="Transformed default X header tracked.",
-            X_header=X_header,
-            X_header_count=len(X_header),
-            ID_path=SOURCE_FILE,
-            ID_class=Preprocessor.__name__, 
-            ID_function=Preprocessor.transform_defaults.__name__
-        )
-        logging.log(
-            level=NOTSET,
-            event="Transformed default y header tracked.",
-            y_header=y_header,
-            y_header_count=len(y_header), 
-            ID_path=SOURCE_FILE,
-            ID_class=Preprocessor.__name__, 
-            ID_function=Preprocessor.transform_defaults.__name__
-        )
-
-        if X_alignments:
-            X = self.align_dataset(X, X_alignments)
-            X_header = self.align_header(X_header, X_alignments)
-
-        if y_alignments:
-            y = self.align_dataset(y, y_alignments)
-            y_header = self.align_header(y_header, y_alignments)
-
-        return X, y, X_header, y_header
-
-
-    def transform_images(
-        self, 
-        action: str,
-        is_condensed: bool = True,
-        X_alignments: List[int] = None,
-        y_alignments: List[int] = None
-    ):
-        """ Applies image-specific transformation procedures on a preprocessed
-            image dataset
-
-        Args:
-            scaler   (func): Scaling function to be applied unto numerics
-            is_condensed (bool): Whether to shrink targets to 2 classes
-            X_alignments (list(int)): Alignment indexes for features from MFA
-            y_alignments (list(int)): Alignment indexes for labels from MFA
-        Return:
-            X (np.ndarray)
-            y (np.ndarray)
-            X_header (list(str))
-            y_header (list(str))
-        """
-        X, y, X_header, y_header = super().transform(
-            action=action,
-            scaler=None,    # deactivate default transformation
-            is_sorted=False,# No sorting since it destroys convolution
-            is_ohe=False,   # No OHE for image pixels
-            is_condensed=is_condensed
-        )
-        formatted_X = np.array(X.tolist())
-
-        _, h_idx, w_idx = self.extract_image_metadata()
-        height = h_idx + 1
-        width = w_idx + 1
-        data_count = formatted_X.shape[0]
-
-        if X_alignments:
-            formatted_X = self.align_dataset(
-                formatted_X, 
-                X_alignments
-            )
-            X_header = self.align_header(X_header, X_alignments)
-
-        formatted_X = formatted_X.reshape((data_count, -1, height, width))
-        logging.log(
-            level=NOTSET,
-            event=f"Formatted Image features tracked.",
-            formatted_X=formatted_X,
-            ID_path=SOURCE_FILE,
-            ID_class=Preprocessor.__name__, 
-            ID_function=Preprocessor.transform_images.__name__
-        )
-
-        if y_alignments:
-            y = self.align_dataset(y, y_alignments)
-            y_header = self.align_header(y_header, y_alignments)
-
-        return formatted_X, y, X_header, y_header
-
-    ##################    
-    # Core Functions #
-    ##################
-    
-    def interpolate(self, drop_duplicates=True):
-        """ Performs feature-wise interpolations for loaded dataset across all
-            weak features. Strength of a feature is defined by its significance.
-
-            IMPORTANT!
-            Due to the nature of the datasets, only tabular data will be allowed
-            to be interpolated!
-
-        Returns:
-            Interpolated Data (pd.DataFrame)
-        """
-        if self.datatype == "tabular":
-            self.output = self.convert_to_safe_repr(self.data)
-            
-            uncertain_features = self.isolate_uncertain_features()
-            
-            for u_feat in uncertain_features:
-                interpolated_values = self.interpolate_feature(self.output, u_feat)
-                self.output[u_feat] = interpolated_values
-                
-            self.output = self.revert_repr(self.output, self.schema)
-            self.output = self.output.astype(self.schema)
-            
-            if drop_duplicates:
-                self.output = self.output.drop_duplicates().reset_index(drop=True)
-
-            return self.output
-
-        else:
-            raise RuntimeError(f"Interpolation not supported for datatype '{self.datatype}'!")
-
-
-    def pad(self, drop_duplicates=True):
-        """ Handles image & text-derived datasets by filling up unaligned
-            segments with non-representation (eg. 0)
-
-            IMPORTANT!
-            Due to the nature of the datasets, only image & text datasets are
-            allowed to be padded!
-
-        Returns:
-            Padded Data (pd.DataFrame)
-        """
-        if self.datatype == "image":
-            logging.log(
-                level=NOTSET,
-                event="Preprocessor's input data tracked.",
-                input_data=self.data, 
-                ID_path=SOURCE_FILE,
-                ID_class=Preprocessor.__name__, 
-                ID_function=Preprocessor.pad.__name__
-            )
-            self.output = self.pad_images(self.data)
-        
-        elif self.datatype == "text":
-            self.output = self.pad_texts(self.data)
-
-        else:
-            raise RuntimeError(f"Padding not supported for datatype '{self.datatype}'!")
-
-        if drop_duplicates:
-            self.output = self.output.drop_duplicates().reset_index(drop=True)
-
-        return self.output
-        
-
-    def run(self):
-        """ Wrapper function that automates finetune preprocessing operations on
-            the current dataset.
-
-        Returns
-            Output (pd.DataFrame) 
-        """
-        if self.datatype == "tabular":
-            self.interpolate()
-
-        elif self.datatype in ["image", "text"]:
-            self.pad()
-
-        else:
-            raise RuntimeError(f"Datatype '{self.datatype}' not supported!")
-        
-        return self.output
-
-
-    def transform(
-        self, 
-        action,
-        scaler: Callable = minmax_scale,
-        is_condensed: bool = True,
-        X_alignments: List[int] = None,
-        y_alignments: List[int] = None
-    ):
-        """ In addition to the standard transformation that pipelines can
-            execute, this implements the auto-alignment procedure by augmenting 
-            the X & y datasets using specified alignment indexes received from
-            the TTP.
-
-        Args:
-            scaler   (func): Scaling function to be applied unto numerics
-            is_condensed (bool): Whether to shrink targets to 2 classes
-            X_alignments (list(int)): Alignment indexes for features from MFA
-            y_alignments (list(int)): Alignment indexes for labels from MFA
-        Returns:
-            Aligned X_tensor (np.ndarray)
-            Aligned X_tensor (np.ndarray)
-            X_header         (list(str))
-            y_header         (list(str))
-        """
-        ###########################
-        # Implementation Footnote #
-        ###########################
-
-        # [Cause]
-        # When transforming dataset into an appropriate form based on the 
-        # orchestration context, target labels are prematurely condensed before
-        # their potential alignments.
-
-        # [Problems]
-        # Insertions of spacer columns AFTER condensing will result in y tensors
-        # that have wrong label dimensions (i.e. [n, 2]), which raises the 
-        # exception "RuntimeError: 1D target tensor expected, multi-target not 
-        # supported". This error occurs because the criterion used from PyTorch 
-        # during training MUST take in target values where Target: (N) where 
-        # each value is 0≤targets[i]≤C−1.
-
-        # [Solution]
-        # Manually condense tensor AFTER inserting alignment spacers
-
-        if self.datatype in ["tabular", "text"]:
-            X, y, X_header, y_header = self.transform_defaults(
-                action=action,
-                scaler=scaler,
-                is_condensed=False,  # DO NOT condense y labels first
-                X_alignments=X_alignments,
-                y_alignments=y_alignments
-            )
-
-        elif self.datatype == "image":
-            X, y, X_header, y_header = self.transform_images(
-                action=action,
-                is_condensed=False,  # DO NOT condense y labels first
-                X_alignments=X_alignments,
-                y_alignments=y_alignments
-            )
-
-        else:
-            raise ValueError(f"Specified Datatype {self.datatype} is not supported!")
-
-        ###########################
-        # Implementation Footnote #
-        ###########################
-
-        # [Cause]
-        # In order to manually condense tensor labels, the type of machine
-        # learning operation has to first be known. For example, in a regression
-        # problem, the targets are simply prediction values; these values cannot
-        # be OHE-ed, compressed, or aligned. However, in a classification 
-        # problem, there can be binary or multi-class classification. Even here
-        # there is a distinct difference in treatment - binary class labels
-        # exists as a single column of [0, 1] (i.e. compressed), while 
-        # multi-class labels are to be OHE-ed (i.e. uncompressed with multiple
-        # columns). Furthermore, in PyTorch criterions, classification labels
-        # are expected to be casted into long values, while regression values
-        # are expected to be casted into floats. 
-
-        # [Problems]
-        # Without explicitly stating the machine learning action to be executed,
-        # labels are not handled properly, either being inappropriately 
-        # expanded/compressed, or not expressed in the correct datatype/form. 
-        # This results in criterion errors raised during the federated cycle 
-        # over at the TTP
-
-        # [Solution]
-        # Add a parameter that explicitly specifies the machine learning 
-        # operation to be handled, and take the appropriate action.
-
-        X_tensor = th.Tensor(X)
-
-        if action == 'regress':
-            # No need for OHE or argmax
-            y_tensor = th.Tensor(y).float() # not affected by OHE
-
-        elif action == 'classify':
-            # When at least 2 class labels exists, condense via argmax if needed 
-            formatted_y = (
-                np.argmax(y, axis=1) 
-                if is_condensed and y.shape[1] >= 2 
-                else y
-            )
-            # Final shape of tensor is determined by the type of classification
-            # performed. If binary classification, labels MUST exist as (N, 1).
-            # However, for multiclass classification, labels MUST exists as (N,) 
-            if y.shape[1] <= 2: 
-                # Case 1: Binary classification
-                y_tensor = th.Tensor(formatted_y).reshape(shape=(-1, 1)).float()
-            else:
-                # Case 2: Multiclass classification
-                y_tensor = th.Tensor(formatted_y).long()
-
-        else:
-            raise ValueError(f"ML action {action} is not supported!")
-
-        logging.log(
-            level=NOTSET,
-            event="Casted y_tensor tracked.",
-            y_tensor=y_tensor,
-            y_tensor_type=y_tensor.type(), 
-            ID_path=SOURCE_FILE,
-            ID_class=Preprocessor.__name__, 
-            ID_function=Preprocessor.transform.__name__
-        )
-
-        return X_tensor, y_tensor, X_header, y_header
-
-#########        
-# Tests #
-#########
-
-if __name__ == "__main__":
-    # Read in a dataset
-    DATA_HEADERS = ['age', 'sex', 
-                    'cp', 'trestbps', 
-                    'chol', 'fbs', 
-                    'restecg', 'thalach', 
-                    'exang', 'oldpeak', 
-                    'slope', 'ca', 
-                    'thal', 'target']
-    schema = {'age': 'int32',
-              'sex': 'category', 
-              'cp': 'category', 
-              'trestbps': 'int32', 
-              'chol': 'int32', 
-              'fbs': 'category', 
-              'restecg': 'category', 
-              'thalach': 'int32', 
-              'exang': 'category', 
-              'oldpeak': 'float64', 
-              'slope': 'category', 
-              'ca': 'category', 
-              'thal': 'category', 
-              'target': 'category'}
-    DATA_HUNGARIAN_PATH = Path("./data/raw/reprocessed.hungarian.data").resolve()
-    hungarian_data = pd.read_csv(DATA_HUNGARIAN_PATH, 
-                                 sep=' ', 
-                                 names=DATA_HEADERS)
-    print(hungarian_data)
-
-    # Testing preprocessor functionality
-    preprocessor = Preprocessor(hungarian_data, schema)
-    preprocessor.interpolate()
-    print(preprocessor.output)
-    print(preprocessor.transform())
-=======
-#!/usr/bin/env python
-
-####################
-# Required Modules #
-####################
-
-# Generic/Built-in
-import logging
-import os
-import random
-from pathlib import Path
-from typing import Dict, List, Tuple, Callable
-import multiprocessing
-
-
-# Libs
-import numpy as np
-import pandas as pd
-import syft as sy
-import torch as th
-import tensorflow as tf
-import xgboost as xgb
-import catboost as cat
-from sklearn.metrics import mean_squared_error
-from sklearn.model_selection import train_test_split
-from sklearn.preprocessing import minmax_scale, MinMaxScaler
-from tqdm import tqdm
-
-# Custom
-from rest_rpc import app
-from rest_rpc.core.pipelines.base import BasePipe
-from rest_rpc.core.pipelines.dataset import PipeData
-
-##################
-# Configurations #
-##################
-
-BUFFER_FEATURE = "B" + "_"*5 + "#" # entirely arbitrarily chosen
-
-cores_used = app.config['CORES_USED']
-
-######################################################
-# Data Preprocessing Class - Iterative Interpolation #
-######################################################
-
-class Preprocessor(BasePipe):
-    """
-    The Preprocessor class prepares a specified dataset for model fitting by
-    applying a generalised process of interpolation that is non-data-specific,
-    before finally applying certain encryption/noising methods to introduce a 
-    sufficient level of noise such that the identity of an individual becomes
-    statistically untraceable.
-
-    Prerequisite: Data MUST have its labels headered as 'target'
-
-    Args:
-        data   (pd.DataFrame): Data to be processed
-        schema         (dict): Datatypes of features found within dataset
-        seed            (int): Seed to fix random state for testing consistency
-        *args:
-        **kwargs:
-        
-    Attributes:
-        __cat_interpolator (CatBoost): CatBoost Classifier to impute categories
-        __num_interpolator (CatBoost): CatBoost Regressor to impute numerics
-        __seed                  (int): Seed to fix the state of CatBoost
-
-        data   (pd.DataFrame): Loaded data to be processed
-        schema (dict): Schema of the loaded dataframe. If not specified, schema
-            will automatically be inferred from the declared dataset
-        output (pd.DataFrame): Processed data (with interpolations applied)
-    """
-
-    def __init__(
-        self,
-        datatype: str, 
-        data: pd.DataFrame, # this is an eyesore
-        schema: Dict[str, str] = None,
-        seed: int = 42, 
-        boost_iter: int = 100, 
-        des_dir: str = None, 
-        thread_count: int = -1,
-        allow_writing_files=False
-    ):
-        super().__init__(datatype=datatype, data=data, des_dir=des_dir)
-        random.seed(seed)
-        IPARAMS = {
-            'iterations': boost_iter,
-            'random_seed': seed,
-            'thread_count': thread_count,
-            'logging_level': 'Silent',
-            'train_dir': des_dir,
-            'allow_writing_files': allow_writing_files
-        }
-        self.__cat_interpolator = cat.CatBoostClassifier(**IPARAMS)
-        self.__num_interpolator = cat.CatBoostRegressor(**IPARAMS)
-        self.__seed = seed
-        self.schema = (
-            schema
-            if schema
-            else self.data.dtypes.apply(lambda x: x.name).to_dict()
-        )
-        logging.debug(f"Schema in Preprocessor: {self.schema}")
-
-    ############        
-    # Checkers #
-    ############
-    
-
-    ####################    
-    # Helper Functions #
-    ####################
-
-    @staticmethod
-    def convert_to_safe_repr(df):
-        """ Converts a specified dataframe into a safe & consistent
-            representation for performing boosting interpolation. Returns a safe
-            copy of the original dataframe
-            Assumption: Each category for categorical features MUST be specified 
-                        as numerics, or coercible strings.
-
-        Args:
-            df (pd.DataFrame): Data to be casted for boosting interpolation
-        Returns:
-            Safe representation df (pd.DataFrame)
-        """
-        safe_repr_df = df.copy()
-        for feature in safe_repr_df.columns:
-
-            safe_repr_df[feature] = pd.to_numeric(
-                safe_repr_df[feature],
-                errors='coerce'
-            ).astype(
-                {feature:'float64'}
-            )
-        
-        return safe_repr_df
-    
-
-    @staticmethod
-    def revert_repr(df, schema):
-        """ Reverts a specified dataframe back into its original datatypes in
-            accordance to a specified schema. Returns a reverted copy of the
-            original dataframe
-            Assumption: Each category for categorical features MUST be specified 
-                        as numerics, or coercible strings.
-
-        Args:
-            df (pd.DataFrame): Data to be reverted after boosting interpolation
-        Returns:
-            Original representation df (pd.DataFrame)
-        """
-        reverted_df = df.copy()
-
-        # Cast each feature into the correct data type
-        for feature in reverted_df.columns:
-            is_int = 'int' in schema[feature]
-            is_cat = 'category' in schema[feature]
-
-            # Integers & categorical variables are casted to integers
-            if is_int or is_cat:
-                reverted_df[feature] = reverted_df[feature].astype(
-                    {feature:'float64'}
-                ).astype(
-                    {feature:'int64'}
-                )
-
-            # Floats are casted into Floats
-            else:
-                reverted_df[feature] = reverted_df[feature].astype(
-                    {feature:'float64'}
-                )
-        
-        return reverted_df
-
-
-    @staticmethod
-    def calculate_significance(values):
-        """ Calculates the significance of a set of feature values. Significance
-            is defined as the extent of nullity of the current value set, and is
-            used as a metric to rank features to determine the order of
-            interpolation.
-            
-        Args:
-            values (pd.Series): 
-                Values of a specified feature
-        Returns:
-            Significance of feature values (float)
-        """
-        null_count = values.isnull().sum()
-        obs_count = len(values)
-        significance = 1 - (null_count/obs_count)
-        return significance
-    
-    
-    @staticmethod
-    def extract_complete_segments(df, feature):
-        """ Extracts existing rows within dataset whereby the specified feature
-            is defined. This will serve as the basis for interpolation of rows
-            with missing values for said feature
-
-        Args:
-            df (pd.DataFame): Reference dataframe to extract defined segment
-            feature    (str): Feature relevant to extracted segment
-        Returns:
-            Feature-complete segment (pd.DataFrame)
-        """
-        feature_vals = df[feature].copy()
-        data = df.dropna(axis=1)
-        data.loc[:, feature] = feature_vals
-
-        feature_complete_segment = data[~data[feature].isnull()]
-        return feature_complete_segment.dropna(axis=1)
-    
-        
-    @staticmethod
-    def extract_null_rows(df, feature):
-        """ Extracts rows that require interpolation for the current feature.
-
-        Args:
-            df (pd.DataFame): Reference dataframe to extract null rows
-            feature    (str): Feature relevant to extracted segment
-        Returns:
-            Null data (w.r.t specified feature) (pd.DataFrame)
-        """
-        null_data = df[df[feature].isnull()].dropna(axis=1)
-        null_data[feature] = np.nan
-        return null_data
-    
-    
-    def isolate_uncertain_features(self):
-        """ Identifies weak features for interpolation. Weak features are 
-            defined by low significance (i.e. significance < 1).
-
-        Returns:
-            Ranked weak features (order of decreasing significance) (list)
-        """
-        # Evaluate significance of each column
-        significances =  self.data.apply(self.calculate_significance)
-        # Filter out features with low significance
-        low_sig_features = significances[significances < 1]
-        # Sort according to significance, in descending order
-        low_sig_features = low_sig_features.sort_values(ascending=False)
-        # Extract corresponding columns names
-        sorted_low_sig_cols = low_sig_features.index.tolist()
-        return sorted_low_sig_cols
-    
-    
-    def interpolate_feature(self, df, feature):            
-        """ Interpolates missing values of the specified feature within the
-            specified data. Interpolation is performed by training a CatBoost
-            Model on defined segements of the data w.r.t to said feature, and
-            predicting on undefined segments.
-
-        Args:
-            df (pd.DataFame): Reference dataframe to interpolation
-            feature    (str): Feature relevant to interpolation
-        Returns:
-            Interpolated values of specified feature (pd.Series)
-        """
-        # Extract complete rows to be used as basis for interpolation
-        basis = self.extract_complete_segments(df, feature)
-        
-        # Extract interpolatable data & ensure symmetry to basis
-        null_data = self.extract_null_rows(df, feature)
-        null_data = null_data[basis.columns]
-
-        null_idxs = null_data.index.tolist()
-        
-        spacings = len(max(self.schema.keys()))
-        pbar = tqdm(total=len(null_idxs), 
-                    desc='Interpolating Feature: {:^{}}'.format(feature, spacings), 
-                    leave=True)
-        while len(null_idxs) > 0:
-            # Initialise the appropriate interpolator
-            interpolator = self.__num_interpolator
-            if self.schema[feature] == 'category':
-                interpolator = self.__cat_interpolator
-
-            selected_null_idx = random.choice(null_idxs)
-            curr_null_row = null_data.loc[selected_null_idx].copy()
-            
-            try:
-                basis_X = basis.drop(columns=[feature])
-                basis_y = basis[feature]
-                interpolator.fit(basis_X.values, basis_y.values)
-                null_X = curr_null_row.drop(labels=[feature])
-                interpolated_value = interpolator.predict(null_X.values)[0]
-            except Exception:
-                interpolated_value = basis[feature].median()
-
-            # Update the current row with the interpolated result
-            curr_null_row[feature] = interpolated_value
-            basis.loc[selected_null_idx] = curr_null_row
-
-            null_idxs.remove(selected_null_idx)
-            pbar.update(1)
-        pbar.close()
-
-        final_basis = basis.sort_index(axis=0)
-            
-        return final_basis[feature]
-    
-
-    def extract_image_metadata(self):
-        """ Extracts image metadata from specified dataset. Support image
-            metadata include:
-            1) Pixel height
-            2) Pixel width
-            3) Pixel padding
-
-        Returns:
-            pixel_pad (tuple)
-            pixel_height (int)
-            pixel_width (int)
-        """
-        if self.datatype == "image":
-
-            # Hack: Use final feature column & parse height + width of each photo
-            img_fmt, h_idx, w_idx = self.data.drop(columns='target').columns[-1].split('x')
-
-            # Hack: Padded values are [0, ..., 0], where no. of '0's is len(img_fmt)
-            pix_pad = tuple([0]*len(img_fmt))
-
-            return pix_pad, int(h_idx), int(w_idx)
-
-
-    def pad_images(self, df):
-        """ Add in spacer values corresponding to the dimensions of each image.
-            For example, for an 'RGBA' image has 10 pixel rows and 10 pixel 
-            columns, whereby each pixel has 3 color channels + 1 alpha channel,
-            dimension of the image will be (10, 10, 4). However, to facilitate
-            alignment, .Originally need to cast to [Batch x Channels x Height x Width]
-            # But for alignment's sake, flatten first, then recast after 
-            # alignment is done
-
-            "{img_format}x{h_idx}x{w_idx}"
-
-        np.asarray(pd.DataFrame(np.asarray(img.convert('RGBA')).tolist()).values.tolist())
-        """
-        pix_pad, _, _ = self.extract_image_metadata()
-
-        # df.fillna() does not work for non-scalars, hence, apply pads manually.
-        for col in df.columns:
-            if col != 'target':
-                df[col] = df[col].apply(
-                    lambda d: d if isinstance(d, tuple) else pix_pad
-                )
-
-        return df
-
-
-    def pad_texts(self, df):
-        """ Add in spacer values corresponding to each missing coordinate in the
-            word vector.
-        """
-        features = df.drop(columns=['target']).fillna(0)
-        features['target'] = df.target
-        return features
-    
-
-    def align_dataset(self, dataset: np.ndarray, alignment_idxs: List[int]):
-        """ Takes in a dataset & inserts null columns in accordance to MFA
-            defined spacer indexes. Alignment indexes are sorted in ascending
-            order.
-
-        Args:
-            dataset (th.Tensor): Data tensor to be augmented
-            alignment_idxs (list(int)): Spacer indexes where header should
-                insert null columns in order to properly align dataset to model
-        Returns:
-            Augmented dataset (th.Tensor)
-        """
-        logging.debug(f"Alignment indexes: {alignment_idxs}")
-
-        aligned_dataset = dataset.copy()
-        for idx in alignment_idxs:
-
-            logging.debug(f"Current spacer index: {idx}")
-            logging.debug(f"Before augmentation: size is {aligned_dataset.shape}")
-
-            if self.datatype == "image":
-                pix_pad, _, _ = self.extract_image_metadata()
-                spacer_column = [pix_pad] * dataset.shape[0]
-            else:
-                spacer_column = [[0]] * dataset.shape[0]
-
-            aligned_dataset = np.insert(
-                aligned_dataset, 
-                [idx], 
-                spacer_column, 
-                axis=1
-            )
-
-            logging.debug(f"After augmentation: size is {aligned_dataset.shape}")
-        
-        return aligned_dataset
-
-
-    @staticmethod
-    def align_header(header: List[str], alignment_idxs: List[int]):
-        """ Takes in headers (i.e. list of features where order of arrangement
-            matters) & inserts buffer features in accordance to MFA defined 
-            spacer indexes. Alignment indexes are sorted in ascending
-            order.
-
-        Args:
-            header (list(str)): Column/feature names to be aligned
-            alignment_idxs (list(int)): Spacer indexes where header should
-                insert null columns in order to properly align dataset to model
-        Returns:
-            Augmented dataset (th.Tensor)
-        """
-        augmented_headers = header.copy()
-        for idx in alignment_idxs:
-            augmented_headers.insert(idx, BUFFER_FEATURE + str(idx))
-
-        return augmented_headers            
-        
-
-    def transform_defaults(
-        self,
-        action: str,
-        scaler: Callable = minmax_scale,
-        is_condensed: bool = True,
-        X_alignments: List[int] = None,
-        y_alignments: List[int] = None
-    ):
-        """ Applies default transformation procedures on tabular and text 
-            datasets.
-
-        Args:
-            scaler   (func): Scaling function to be applied unto numerics
-            is_condensed (bool): Whether to shrink targets to 2 classes
-            X_alignments (list(int)): Alignment indexes for features from MFA
-            y_alignments (list(int)): Alignment indexes for labels from MFA
-        Return:
-            X (np.ndarray)
-            y (np.ndarray)
-            X_header (list(str))
-            y_header (list(str))
-        """
-        X, y, X_header, y_header = super().transform(
-            action=action,
-            scaler=scaler,   
-            is_condensed=is_condensed
-        )
-
-        logging.debug(f"Transformed default X headers: {X_header} {len(X_header)}")
-        logging.debug(f"Transformed default y headers: {y_header} {len(y_header)}")
-
-        if X_alignments:
-            X = self.align_dataset(X, X_alignments)
-            X_header = self.align_header(X_header, X_alignments)
-
-        if y_alignments:
-            y = self.align_dataset(y, y_alignments)
-            y_header = self.align_header(y_header, y_alignments)
-
-        return X, y, X_header, y_header
-
-
-    def transform_images(
-        self, 
-        action: str,
-        is_condensed: bool = True,
-        X_alignments: List[int] = None,
-        y_alignments: List[int] = None
-    ):
-        """ Applies image-specific transformation procedures on a preprocessed
-            image dataset
-
-        Args:
-            scaler   (func): Scaling function to be applied unto numerics
-            is_condensed (bool): Whether to shrink targets to 2 classes
-            X_alignments (list(int)): Alignment indexes for features from MFA
-            y_alignments (list(int)): Alignment indexes for labels from MFA
-        Return:
-            X (np.ndarray)
-            y (np.ndarray)
-            X_header (list(str))
-            y_header (list(str))
-        """
-        X, y, X_header, y_header = super().transform(
-            action=action,
-            scaler=None,    # deactivate default transformation
-            is_sorted=False,# No sorting since it destroys convolution
-            is_ohe=False,   # No OHE for image pixels
-            is_condensed=is_condensed
-        )
-        formatted_X = np.array(X.tolist())
-
-        _, h_idx, w_idx = self.extract_image_metadata()
-        height = h_idx + 1
-        width = w_idx + 1
-        data_count = formatted_X.shape[0]
-
-        if X_alignments:
-            formatted_X = self.align_dataset(
-                formatted_X, 
-                X_alignments
-            )
-            X_header = self.align_header(X_header, X_alignments)
-
-        formatted_X = formatted_X.reshape((data_count, -1, height, width))
-        logging.debug(f"Formatted_X: {formatted_X}")
-
-        if y_alignments:
-            y = self.align_dataset(y, y_alignments)
-            y_header = self.align_header(y_header, y_alignments)
-
-        return formatted_X, y, X_header, y_header
-
-    ##################    
-    # Core Functions #
-    ##################
-    
-    def interpolate(self, drop_duplicates=True):
-        """ Performs feature-wise interpolations for loaded dataset across all
-            weak features. Strength of a feature is defined by its significance.
-
-            IMPORTANT!
-            Due to the nature of the datasets, only tabular data will be allowed
-            to be interpolated!
-
-        Returns:
-            Interpolated Data (pd.DataFrame)
-        """
-        if not self.is_processed():
-
-            if self.datatype == "tabular":
-                self.output = self.convert_to_safe_repr(self.data)
-                
-                uncertain_features = self.isolate_uncertain_features()
-                
-                for u_feat in uncertain_features:
-                    interpolated_values = self.interpolate_feature(self.output, u_feat)
-                    self.output[u_feat] = interpolated_values
-                    
-                self.output = self.revert_repr(self.output, self.schema)
-                self.output = self.output.astype(self.schema)
-                
-                if drop_duplicates:
-                    self.output = self.output.drop_duplicates().reset_index(drop=True)
-
-            else:
-                raise RuntimeError(f"Interpolation not supported for datatype '{self.datatype}'!")
-
-        return self.output
-
-
-    def pad(self, drop_duplicates=True):
-        """ Handles image & text-derived datasets by filling up unaligned
-            segments with non-representation (eg. 0)
-
-            IMPORTANT!
-            Due to the nature of the datasets, only image & text datasets are
-            allowed to be padded!
-
-        Returns:
-            Padded Data (pd.DataFrame)
-        """
-        if not self.is_processed():
-
-            if self.datatype == "image":
-                logging.debug(f"Preprocessor's input data: {self.data}")
-                self.output = self.pad_images(self.data)
-            
-            elif self.datatype == "text":
-                self.output = self.pad_texts(self.data)
-
-            else:
-                raise RuntimeError(f"Padding not supported for datatype '{self.datatype}'!")
-
-            if drop_duplicates:
-                self.output = self.output.drop_duplicates().reset_index(drop=True)
-
-        return self.output
-        
-
-    def run(self):
-        """ Wrapper function that automates finetune preprocessing operations on
-            the current dataset.
-
-        Returns
-            Output (pd.DataFrame) 
-        """
-        if not self.is_processed():
-
-            if self.datatype == "tabular":
-                self.interpolate()
-
-            elif self.datatype in ["image", "text"]:
-                self.pad()
-
-            else:
-                raise RuntimeError(f"Datatype '{self.datatype}' not supported!")
-            
-        return self.output
-
-
-    def transform(
-        self, 
-        action,
-        scaler: Callable = minmax_scale,
-        is_condensed: bool = True,
-        X_alignments: List[int] = None,
-        y_alignments: List[int] = None
-    ):
-        """ In addition to the standard transformation that pipelines can
-            execute, this implements the auto-alignment procedure by augmenting 
-            the X & y datasets using specified alignment indexes received from
-            the TTP.
-
-        Args:
-            scaler   (func): Scaling function to be applied unto numerics
-            is_condensed (bool): Whether to shrink targets to 2 classes
-            X_alignments (list(int)): Alignment indexes for features from MFA
-            y_alignments (list(int)): Alignment indexes for labels from MFA
-        Returns:
-            Aligned X_tensor (np.ndarray)
-            Aligned X_tensor (np.ndarray)
-            X_header         (list(str))
-            y_header         (list(str))
-        """
-        ###########################
-        # Implementation Footnote #
-        ###########################
-
-        # [Cause]
-        # When transforming dataset into an appropriate form based on the 
-        # orchestration context, target labels are prematurely condensed before
-        # their potential alignments.
-
-        # [Problems]
-        # Insertions of spacer columns AFTER condensing will result in y tensors
-        # that have wrong label dimensions (i.e. [n, 2]), which raises the 
-        # exception "RuntimeError: 1D target tensor expected, multi-target not 
-        # supported". This error occurs because the criterion used from PyTorch 
-        # during training MUST take in target values where Target: (N) where 
-        # each value is 0≤targets[i]≤C−1.
-
-        # [Solution]
-        # Manually condense tensor AFTER inserting alignment spacers
-
-        if self.datatype in ["tabular", "text"]:
-            X, y, X_header, y_header = self.transform_defaults(
-                action=action,
-                scaler=scaler,
-                is_condensed=False,  # DO NOT condense y labels first
-                X_alignments=X_alignments,
-                y_alignments=y_alignments
-            )
-
-        elif self.datatype == "image":
-            X, y, X_header, y_header = self.transform_images(
-                action=action,
-                is_condensed=False,  # DO NOT condense y labels first
-                X_alignments=X_alignments,
-                y_alignments=y_alignments
-            )
-
-        else:
-            raise ValueError(f"Specified Datatype {self.datatype} is not supported!")
-
-        ###########################
-        # Implementation Footnote #
-        ###########################
-
-        # [Cause]
-        # In order to manually condense tensor labels, the type of machine
-        # learning operation has to first be known. For example, in a regression
-        # problem, the targets are simply prediction values; these values cannot
-        # be OHE-ed, compressed, or aligned. However, in a classification 
-        # problem, there can be binary or multi-class classification. Even here
-        # there is a distinct difference in treatment - binary class labels
-        # exists as a single column of [0, 1] (i.e. compressed), while 
-        # multi-class labels are to be OHE-ed (i.e. uncompressed with multiple
-        # columns). Furthermore, in PyTorch criterions, classification labels
-        # are expected to be casted into long values, while regression values
-        # are expected to be casted into floats. 
-
-        # [Problems]
-        # Without explicitly stating the machine learning action to be executed,
-        # labels are not handled properly, either being inappropriately 
-        # expanded/compressed, or not expressed in the correct datatype/form. 
-        # This results in criterion errors raised during the federated cycle 
-        # over at the TTP
-
-        # [Solution]
-        # Add a parameter that explicitly specifies the machine learning 
-        # operation to be handled, and take the appropriate action.
-
-        X_tensor = th.Tensor(X)
-
-        if action == 'regress':
-            # No need for OHE or argmax
-            y_tensor = th.Tensor(y).float() # not affected by OHE
-
-        elif action == 'classify':
-            # When at least 2 class labels exists, condense via argmax if needed 
-            logging.debug(f"is_condensed and y.shape[1] >= 2: {is_condensed and y.shape[1] >= 2} {is_condensed} {y.shape[1] >= 2}")
-            formatted_y = (
-                np.argmax(y, axis=1) 
-                if is_condensed and y.shape[1] >= 2 
-                else y
-            )
-
-            # Final shape of tensor is determined by the type of classification
-            # performed. If binary classification, labels MUST exist as (N, 1).
-            # However, for multiclass classification, labels MUST exists as (N,) 
-            if is_condensed:
-                if y.shape[1] <= 2: 
-                    # Case 1: Binary classification
-                    y_tensor = th.Tensor(formatted_y).reshape(shape=(-1, 1)).float()
-                else:
-                    # Case 2: Multiclass classification
-                    y_tensor = th.Tensor(formatted_y).long()
-            else:
-                y_tensor = th.Tensor(formatted_y)
-
-        else:
-            raise ValueError(f"ML action {action} is not supported!")
-
-        logging.debug(f"Original y: {y} {y.shape}")
-        logging.debug(f"Casted y_tensor: {y_tensor} {y_tensor.shape} {y_tensor.type()}")
-
-        return X_tensor, y_tensor, X_header, y_header
-
-#########        
-# Tests #
-#########
-
-if __name__ == "__main__":
-    # Read in a dataset
-    DATA_HEADERS = ['age', 'sex', 
-                    'cp', 'trestbps', 
-                    'chol', 'fbs', 
-                    'restecg', 'thalach', 
-                    'exang', 'oldpeak', 
-                    'slope', 'ca', 
-                    'thal', 'target']
-    schema = {'age': 'int32',
-              'sex': 'category', 
-              'cp': 'category', 
-              'trestbps': 'int32', 
-              'chol': 'int32', 
-              'fbs': 'category', 
-              'restecg': 'category', 
-              'thalach': 'int32', 
-              'exang': 'category', 
-              'oldpeak': 'float64', 
-              'slope': 'category', 
-              'ca': 'category', 
-              'thal': 'category', 
-              'target': 'category'}
-    DATA_HUNGARIAN_PATH = Path("./data/raw/reprocessed.hungarian.data").resolve()
-    hungarian_data = pd.read_csv(DATA_HUNGARIAN_PATH, 
-                                 sep=' ', 
-                                 names=DATA_HEADERS)
-    print(hungarian_data)
-
-    # Testing preprocessor functionality
-    preprocessor = Preprocessor(hungarian_data, schema)
-    preprocessor.interpolate()
-    print(preprocessor.output)
-    print(preprocessor.transform())
->>>>>>> 4ff81975
+#!/usr/bin/env python
+
+####################
+# Required Modules #
+####################
+
+# Generic/Built-in
+import os
+import random
+from pathlib import Path
+from logging import NOTSET
+from typing import Dict, List, Tuple, Callable
+
+# Libs
+import numpy as np
+import pandas as pd
+import syft as sy
+import torch as th
+import tensorflow as tf
+import xgboost as xgb
+import catboost as cat
+from sklearn.metrics import mean_squared_error
+from sklearn.model_selection import train_test_split
+from sklearn.preprocessing import minmax_scale, MinMaxScaler
+from tqdm import tqdm
+
+# Custom
+from rest_rpc import app
+from rest_rpc.core.pipelines.base import BasePipe
+from rest_rpc.core.pipelines.dataset import PipeData
+
+##################
+# Configurations #
+##################
+
+SOURCE_FILE = os.path.abspath(__file__)
+
+BUFFER_FEATURE = "B" + "_"*5 + "#" # entirely arbitrarily chosen
+
+cores_used = app.config['CORES_USED']
+
+logging = app.config['NODE_LOGGER'].synlog
+logging.debug("preprocessor.py logged", Description="No Changes")
+
+######################################################
+# Data Preprocessing Class - Iterative Interpolation #
+######################################################
+
+class Preprocessor(BasePipe):
+    """
+    The Preprocessor class prepares a specified dataset for model fitting by
+    applying a generalised process of interpolation that is non-data-specific,
+    before finally applying certain encryption/noising methods to introduce a 
+    sufficient level of noise such that the identity of an individual becomes
+    statistically untraceable.
+
+    Prerequisite: Data MUST have its labels headered as 'target'
+
+    Args:
+        data   (pd.DataFrame): Data to be processed
+        schema         (dict): Datatypes of features found within dataset
+        seed            (int): Seed to fix random state for testing consistency
+        *args:
+        **kwargs:
+        
+    Attributes:
+        __cat_interpolator (CatBoost): CatBoost Classifier to impute categories
+        __num_interpolator (CatBoost): CatBoost Regressor to impute numerics
+        __seed                  (int): Seed to fix the state of CatBoost
+
+        data   (pd.DataFrame): Loaded data to be processed
+        schema (dict): Schema of the loaded dataframe. If not specified, schema
+            will automatically be inferred from the declared dataset
+        output (pd.DataFrame): Processed data (with interpolations applied)
+    """
+
+    def __init__(
+        self,
+        datatype: str, 
+        data: pd.DataFrame,
+        schema: Dict[str, str] = None,
+        seed: int = 42, 
+        boost_iter: int = 100, 
+        des_dir: str = None, 
+        thread_count: int = -1,
+        allow_writing_files=False
+    ):
+        super().__init__(datatype=datatype, data=data, des_dir=des_dir)
+        random.seed(seed)
+        IPARAMS = {
+            'iterations': boost_iter,
+            'random_seed': seed,
+            'thread_count': thread_count,
+            'logging_level': 'Silent',
+            'train_dir': des_dir,
+            'allow_writing_files': allow_writing_files
+        }
+        self.__cat_interpolator = cat.CatBoostClassifier(**IPARAMS)
+        self.__num_interpolator = cat.CatBoostRegressor(**IPARAMS)
+        self.__seed = seed
+        self.schema = (
+            schema
+            if schema
+            else self.data.dtypes.apply(lambda x: x.name).to_dict()
+        )
+        logging.debug(
+            f"Schema in Preprocessor tracked.",
+            schema=self.schema,
+            ID_path=SOURCE_FILE,
+            ID_class=Preprocessor.__name__,
+            ID_function=Preprocessor.__init__.__name__
+        )
+
+    ############        
+    # Checkers #
+    ############
+    
+
+    ####################    
+    # Helper Functions #
+    ####################
+
+    @staticmethod
+    def convert_to_safe_repr(df):
+        """ Converts a specified dataframe into a safe & consistent
+            representation for performing boosting interpolation. Returns a safe
+            copy of the original dataframe
+            Assumption: Each category for categorical features MUST be specified 
+                        as numerics, or coercible strings.
+
+        Args:
+            df (pd.DataFrame): Data to be casted for boosting interpolation
+        Returns:
+            Safe representation df (pd.DataFrame)
+        """
+        safe_repr_df = df.copy()
+        for feature in safe_repr_df.columns:
+
+            safe_repr_df[feature] = pd.to_numeric(
+                safe_repr_df[feature],
+                errors='coerce'
+            ).astype(
+                {feature:'float64'}
+            )
+        
+        return safe_repr_df
+    
+
+    @staticmethod
+    def revert_repr(df, schema):
+        """ Reverts a specified dataframe back into its original datatypes in
+            accordance to a specified schema. Returns a reverted copy of the
+            original dataframe
+            Assumption: Each category for categorical features MUST be specified 
+                        as numerics, or coercible strings.
+
+        Args:
+            df (pd.DataFrame): Data to be reverted after boosting interpolation
+        Returns:
+            Original representation df (pd.DataFrame)
+        """
+        reverted_df = df.copy()
+
+        # Cast each feature into the correct data type
+        for feature in reverted_df.columns:
+            is_int = 'int' in schema[feature]
+            is_cat = 'category' in schema[feature]
+
+            # Integers & categorical variables are casted to integers
+            if is_int or is_cat:
+                reverted_df[feature] = reverted_df[feature].astype(
+                    {feature:'float64'}
+                ).astype(
+                    {feature:'int64'}
+                )
+
+            # Floats are casted into Floats
+            else:
+                reverted_df[feature] = reverted_df[feature].astype(
+                    {feature:'float64'}
+                )
+        
+        return reverted_df
+
+
+    @staticmethod
+    def calculate_significance(values):
+        """ Calculates the significance of a set of feature values. Significance
+            is defined as the extent of nullity of the current value set, and is
+            used as a metric to rank features to determine the order of
+            interpolation.
+            
+        Args:
+            values (pd.Series): 
+                Values of a specified feature
+        Returns:
+            Significance of feature values (float)
+        """
+        null_count = values.isnull().sum()
+        obs_count = len(values)
+        significance = 1 - (null_count/obs_count)
+        return significance
+    
+    
+    @staticmethod
+    def extract_complete_segments(df, feature):
+        """ Extracts existing rows within dataset whereby the specified feature
+            is defined. This will serve as the basis for interpolation of rows
+            with missing values for said feature
+
+        Args:
+            df (pd.DataFame): Reference dataframe to extract defined segment
+            feature    (str): Feature relevant to extracted segment
+        Returns:
+            Feature-complete segment (pd.DataFrame)
+        """
+        feature_vals = df[feature].copy()
+        data = df.dropna(axis=1)
+        data.loc[:, feature] = feature_vals
+
+        feature_complete_segment = data[~data[feature].isnull()]
+        return feature_complete_segment.dropna(axis=1)
+    
+        
+    @staticmethod
+    def extract_null_rows(df, feature):
+        """ Extracts rows that require interpolation for the current feature.
+
+        Args:
+            df (pd.DataFame): Reference dataframe to extract null rows
+            feature    (str): Feature relevant to extracted segment
+        Returns:
+            Null data (w.r.t specified feature) (pd.DataFrame)
+        """
+        null_data = df[df[feature].isnull()].dropna(axis=1)
+        null_data[feature] = np.nan
+        return null_data
+    
+    
+    def isolate_uncertain_features(self):
+        """ Identifies weak features for interpolation. Weak features are 
+            defined by low significance (i.e. significance < 1).
+
+        Returns:
+            Ranked weak features (order of decreasing significance) (list)
+        """
+        # Evaluate significance of each column
+        significances =  self.data.apply(self.calculate_significance)
+        # Filter out features with low significance
+        low_sig_features = significances[significances < 1]
+        # Sort according to significance, in descending order
+        low_sig_features = low_sig_features.sort_values(ascending=False)
+        # Extract corresponding columns names
+        sorted_low_sig_cols = low_sig_features.index.tolist()
+        return sorted_low_sig_cols
+    
+    
+    def interpolate_feature(self, df, feature):            
+        """ Interpolates missing values of the specified feature within the
+            specified data. Interpolation is performed by training a CatBoost
+            Model on defined segements of the data w.r.t to said feature, and
+            predicting on undefined segments.
+
+        Args:
+            df (pd.DataFame): Reference dataframe to interpolation
+            feature    (str): Feature relevant to interpolation
+        Returns:
+            Interpolated values of specified feature (pd.Series)
+        """
+        # Extract complete rows to be used as basis for interpolation
+        basis = self.extract_complete_segments(df, feature)
+        
+        # Extract interpolatable data & ensure symmetry to basis
+        null_data = self.extract_null_rows(df, feature)
+        null_data = null_data[basis.columns]
+
+        null_idxs = null_data.index.tolist()
+        
+        spacings = len(max(self.schema.keys()))
+        pbar = tqdm(total=len(null_idxs), 
+                    desc='Interpolating Feature: {:^{}}'.format(feature, spacings), 
+                    leave=True)
+        while len(null_idxs) > 0:
+            # Initialise the appropriate interpolator
+            interpolator = self.__num_interpolator
+            if self.schema[feature] == 'category':
+                interpolator = self.__cat_interpolator
+
+            selected_null_idx = random.choice(null_idxs)
+            curr_null_row = null_data.loc[selected_null_idx].copy()
+            
+            try:
+                basis_X = basis.drop(columns=[feature])
+                basis_y = basis[feature]
+                interpolator.fit(basis_X.values, basis_y.values)
+                null_X = curr_null_row.drop(labels=[feature])
+                interpolated_value = interpolator.predict(null_X.values)[0]
+            except Exception:
+                interpolated_value = basis[feature].median()
+
+            # Update the current row with the interpolated result
+            curr_null_row[feature] = interpolated_value
+            basis.loc[selected_null_idx] = curr_null_row
+
+            null_idxs.remove(selected_null_idx)
+            pbar.update(1)
+        pbar.close()
+
+        final_basis = basis.sort_index(axis=0)
+            
+        return final_basis[feature]
+    
+
+    def extract_image_metadata(self):
+        """ Extracts image metadata from specified dataset. Support image
+            metadata include:
+            1) Pixel height
+            2) Pixel width
+            3) Pixel padding
+
+        Returns:
+            pixel_pad (tuple)
+            pixel_height (int)
+            pixel_width (int)
+        """
+        if self.datatype == "image":
+
+            # Hack: Use final feature column & parse height + width of each photo
+            img_fmt, h_idx, w_idx = self.data.drop(columns='target').columns[-1].split('x')
+
+            # Hack: Padded values are [0, ..., 0], where no. of '0's is len(img_fmt)
+            pix_pad = tuple([0]*len(img_fmt))
+
+            return pix_pad, int(h_idx), int(w_idx)
+
+
+    def pad_images(self, df: pd.DataFrame) -> pd.DataFrame:
+        """ Add in spacer values corresponding to the dimensions of each image.
+            For example, for an 'RGBA' image has 10 pixel rows and 10 pixel 
+            columns, whereby each pixel has 3 color channels + 1 alpha channel,
+            dimension of the image will be (10, 10, 4). However, to facilitate
+            alignment, .Originally need to cast to [Batch x Channels x Height x Width]
+            # But for alignment's sake, flatten first, then recast after 
+            # alignment is done
+
+            "{img_format}x{h_idx}x{w_idx}"
+
+        np.asarray(pd.DataFrame(np.asarray(img.convert('RGBA')).tolist()).values.tolist())
+
+        Args:
+            df (pd.DataFrame): Image dataframe to be padded
+        Returns:
+            Padded image dataframe (pd.DataFrame)
+        """
+        pix_pad, _, _ = self.extract_image_metadata()
+
+        # df.fillna() does not work for non-scalars, thus apply pads manually.
+        for col in df.columns:
+            if col != 'target':
+                df[col] = df[col].apply(
+                    lambda d: d if isinstance(d, tuple) else pix_pad
+                )
+
+        return df
+
+
+    def pad_texts(self, df: pd.DataFrame) -> pd.DataFrame:
+        """ Add in spacer values corresponding to each missing coordinate in the
+            word vector.
+
+        Args:
+            df (pd.DataFrame): Text dataframe to be padded
+        Returns:
+            Padded text dataframe (pd.DataFrame)
+        """
+        features = df.drop(columns=['target']).fillna(0)
+        features['target'] = df.target
+        return features
+    
+
+    def align_dataset(self, dataset: np.ndarray, alignment_idxs: List[int]):
+        """ Takes in a dataset & inserts null columns in accordance to MFA
+            defined spacer indexes. Alignment indexes are sorted in ascending
+            order.
+
+        Args:
+            dataset (th.Tensor): Data tensor to be augmented
+            alignment_idxs (list(int)): Spacer indexes where header should
+                insert null columns in order to properly align dataset to model
+        Returns:
+            Augmented dataset (th.Tensor)
+        """
+        logging.debug(
+            f"Alignment indexes: {alignment_idxs}",
+            ID_path=SOURCE_FILE,
+            ID_class=Preprocessor.__name__, 
+            ID_function=Preprocessor.align_dataset.__name__
+        )
+
+        aligned_dataset = dataset.copy()
+        for idx in alignment_idxs:
+
+            logging.debug(
+                f"Current spacer index: {idx}", 
+                ID_path=SOURCE_FILE,
+                ID_class=Preprocessor.__name__, 
+                ID_function=Preprocessor.align_dataset.__name__
+            )
+            logging.debug(
+                f"Before augmentation: size is {aligned_dataset.shape}", 
+                ID_path=SOURCE_FILE,
+                ID_class=Preprocessor.__name__, 
+                ID_function=Preprocessor.align_dataset.__name__
+            )
+
+            if self.datatype == "image":
+                pix_pad, _, _ = self.extract_image_metadata()
+                spacer_column = [pix_pad] * dataset.shape[0]
+            else:
+                spacer_column = [[0]] * dataset.shape[0]
+
+            aligned_dataset = np.insert(
+                aligned_dataset, 
+                [idx], 
+                spacer_column, 
+                axis=1
+            )
+
+            logging.debug(
+                f"After augmentation: size is {aligned_dataset.shape}", 
+                ID_path=SOURCE_FILE,
+                ID_class=Preprocessor.__name__, 
+                ID_function=Preprocessor.align_dataset.__name__
+            )
+        
+        return aligned_dataset
+
+
+    @staticmethod
+    def align_header(header: List[str], alignment_idxs: List[int]):
+        """ Takes in headers (i.e. list of features where order of arrangement
+            matters) & inserts buffer features in accordance to MFA defined 
+            spacer indexes. Alignment indexes are sorted in ascending
+            order.
+
+        Args:
+            header (list(str)): Column/feature names to be aligned
+            alignment_idxs (list(int)): Spacer indexes where header should
+                insert null columns in order to properly align dataset to model
+        Returns:
+            Augmented dataset (th.Tensor)
+        """
+        augmented_headers = header.copy()
+        for idx in alignment_idxs:
+            augmented_headers.insert(idx, BUFFER_FEATURE + str(idx))
+
+        return augmented_headers            
+        
+
+    def transform_defaults(
+        self,
+        action: str,
+        scaler: Callable = minmax_scale,
+        is_condensed: bool = True,
+        X_alignments: List[int] = None,
+        y_alignments: List[int] = None
+    ):
+        """ Applies default transformation procedures on tabular and text 
+            datasets.
+
+        Args:
+            scaler   (func): Scaling function to be applied unto numerics
+            is_condensed (bool): Whether to shrink targets to 2 classes
+            X_alignments (list(int)): Alignment indexes for features from MFA
+            y_alignments (list(int)): Alignment indexes for labels from MFA
+        Return:
+            X (np.ndarray)
+            y (np.ndarray)
+            X_header (list(str))
+            y_header (list(str))
+        """
+        X, y, X_header, y_header = super().transform(
+            action=action,
+            scaler=scaler,   
+            is_condensed=is_condensed
+        )
+
+        logging.log(
+            level=NOTSET,
+            event="Transformed default X header tracked.",
+            X_header=X_header,
+            X_header_count=len(X_header),
+            ID_path=SOURCE_FILE,
+            ID_class=Preprocessor.__name__, 
+            ID_function=Preprocessor.transform_defaults.__name__
+        )
+        logging.log(
+            level=NOTSET,
+            event="Transformed default y header tracked.",
+            y_header=y_header,
+            y_header_count=len(y_header), 
+            ID_path=SOURCE_FILE,
+            ID_class=Preprocessor.__name__, 
+            ID_function=Preprocessor.transform_defaults.__name__
+        )
+
+        if X_alignments:
+            X = self.align_dataset(X, X_alignments)
+            X_header = self.align_header(X_header, X_alignments)
+
+        if y_alignments:
+            y = self.align_dataset(y, y_alignments)
+            y_header = self.align_header(y_header, y_alignments)
+
+        return X, y, X_header, y_header
+
+
+    def transform_images(
+        self, 
+        action: str,
+        is_condensed: bool = True,
+        X_alignments: List[int] = None,
+        y_alignments: List[int] = None
+    ):
+        """ Applies image-specific transformation procedures on a preprocessed
+            image dataset
+
+        Args:
+            scaler   (func): Scaling function to be applied unto numerics
+            is_condensed (bool): Whether to shrink targets to 2 classes
+            X_alignments (list(int)): Alignment indexes for features from MFA
+            y_alignments (list(int)): Alignment indexes for labels from MFA
+        Return:
+            X (np.ndarray)
+            y (np.ndarray)
+            X_header (list(str))
+            y_header (list(str))
+        """
+        X, y, X_header, y_header = super().transform(
+            action=action,
+            scaler=None,    # deactivate default transformation
+            is_sorted=False,# No sorting since it destroys convolution
+            is_ohe=False,   # No OHE for image pixels
+            is_condensed=is_condensed
+        )
+        formatted_X = np.array(X.tolist())
+
+        _, h_idx, w_idx = self.extract_image_metadata()
+        height = h_idx + 1
+        width = w_idx + 1
+        data_count = formatted_X.shape[0]
+
+        if X_alignments:
+            formatted_X = self.align_dataset(
+                formatted_X, 
+                X_alignments
+            )
+            X_header = self.align_header(X_header, X_alignments)
+
+        formatted_X = formatted_X.reshape((data_count, -1, height, width))
+        logging.log(
+            level=NOTSET,
+            event=f"Formatted Image features tracked.",
+            formatted_X=formatted_X,
+            ID_path=SOURCE_FILE,
+            ID_class=Preprocessor.__name__, 
+            ID_function=Preprocessor.transform_images.__name__
+        )
+
+        if y_alignments:
+            y = self.align_dataset(y, y_alignments)
+            y_header = self.align_header(y_header, y_alignments)
+
+        return formatted_X, y, X_header, y_header
+
+    ##################    
+    # Core Functions #
+    ##################
+    
+    def interpolate(self, drop_duplicates=True):
+        """ Performs feature-wise interpolations for loaded dataset across all
+            weak features. Strength of a feature is defined by its significance.
+
+            IMPORTANT!
+            Due to the nature of the datasets, only tabular data will be allowed
+            to be interpolated!
+
+        Returns:
+            Interpolated Data (pd.DataFrame)
+        """
+        if not self.is_processed():
+
+            if self.datatype == "tabular":
+                self.output = self.convert_to_safe_repr(self.data)
+                
+                uncertain_features = self.isolate_uncertain_features()
+                
+                for u_feat in uncertain_features:
+                    interpolated_values = self.interpolate_feature(self.output, u_feat)
+                    self.output[u_feat] = interpolated_values
+                    
+                self.output = self.revert_repr(self.output, self.schema)
+                self.output = self.output.astype(self.schema)
+                
+                if drop_duplicates:
+                    self.output = self.output.drop_duplicates().reset_index(drop=True)
+
+            else:
+                raise RuntimeError(f"Interpolation not supported for datatype '{self.datatype}'!")
+
+        return self.output
+
+
+    def pad(self, drop_duplicates=True):
+        """ Handles image & text-derived datasets by filling up unaligned
+            segments with non-representation (eg. 0)
+
+            IMPORTANT!
+            Due to the nature of the datasets, only image & text datasets are
+            allowed to be padded!
+
+        Returns:
+            Padded Data (pd.DataFrame)
+        """
+        if not self.is_processed():
+
+            if self.datatype == "image":
+                logging.log(
+                    level=NOTSET,
+                    event="Preprocessor's input data tracked.",
+                    input_data=self.data, 
+                    ID_path=SOURCE_FILE,
+                    ID_class=Preprocessor.__name__, 
+                    ID_function=Preprocessor.pad.__name__
+                )
+                self.output = self.pad_images(self.data)
+            
+            elif self.datatype == "text":
+                self.output = self.pad_texts(self.data)
+
+            else:
+                raise RuntimeError(f"Padding not supported for datatype '{self.datatype}'!")
+
+            if drop_duplicates:
+                self.output = self.output.drop_duplicates().reset_index(drop=True)
+
+        return self.output
+        
+
+    def run(self):
+        """ Wrapper function that automates finetune preprocessing operations on
+            the current dataset.
+
+        Returns
+            Output (pd.DataFrame) 
+        """
+        if not self.is_processed():
+
+            if self.datatype == "tabular":
+                self.interpolate()
+
+            elif self.datatype in ["image", "text"]:
+                self.pad()
+
+            else:
+                raise RuntimeError(f"Datatype '{self.datatype}' not supported!")
+        
+        return self.output
+
+
+    def transform(
+        self, 
+        action,
+        scaler: Callable = minmax_scale,
+        is_condensed: bool = True,
+        X_alignments: List[int] = None,
+        y_alignments: List[int] = None
+    ):
+        """ In addition to the standard transformation that pipelines can
+            execute, this implements the auto-alignment procedure by augmenting 
+            the X & y datasets using specified alignment indexes received from
+            the TTP.
+
+        Args:
+            scaler   (func): Scaling function to be applied unto numerics
+            is_condensed (bool): Whether to shrink targets to 2 classes
+            X_alignments (list(int)): Alignment indexes for features from MFA
+            y_alignments (list(int)): Alignment indexes for labels from MFA
+        Returns:
+            Aligned X_tensor (np.ndarray)
+            Aligned X_tensor (np.ndarray)
+            X_header         (list(str))
+            y_header         (list(str))
+        """
+        ###########################
+        # Implementation Footnote #
+        ###########################
+
+        # [Cause]
+        # When transforming dataset into an appropriate form based on the 
+        # orchestration context, target labels are prematurely condensed before
+        # their potential alignments.
+
+        # [Problems]
+        # Insertions of spacer columns AFTER condensing will result in y tensors
+        # that have wrong label dimensions (i.e. [n, 2]), which raises the 
+        # exception "RuntimeError: 1D target tensor expected, multi-target not 
+        # supported". This error occurs because the criterion used from PyTorch 
+        # during training MUST take in target values where Target: (N) where 
+        # each value is 0≤targets[i]≤C−1.
+
+        # [Solution]
+        # Manually condense tensor AFTER inserting alignment spacers
+
+        if self.datatype in ["tabular", "text"]:
+            X, y, X_header, y_header = self.transform_defaults(
+                action=action,
+                scaler=scaler,
+                is_condensed=False,  # DO NOT condense y labels first
+                X_alignments=X_alignments,
+                y_alignments=y_alignments
+            )
+
+        elif self.datatype == "image":
+            X, y, X_header, y_header = self.transform_images(
+                action=action,
+                is_condensed=False,  # DO NOT condense y labels first
+                X_alignments=X_alignments,
+                y_alignments=y_alignments
+            )
+
+        else:
+            raise ValueError(f"Specified Datatype {self.datatype} is not supported!")
+
+        ###########################
+        # Implementation Footnote #
+        ###########################
+
+        # [Cause]
+        # In order to manually condense tensor labels, the type of machine
+        # learning operation has to first be known. For example, in a regression
+        # problem, the targets are simply prediction values; these values cannot
+        # be OHE-ed, compressed, or aligned. However, in a classification 
+        # problem, there can be binary or multi-class classification. Even here
+        # there is a distinct difference in treatment - binary class labels
+        # exists as a single column of [0, 1] (i.e. compressed), while 
+        # multi-class labels are to be OHE-ed (i.e. uncompressed with multiple
+        # columns). Furthermore, in PyTorch criterions, classification labels
+        # are expected to be casted into long values, while regression values
+        # are expected to be casted into floats. 
+
+        # [Problems]
+        # Without explicitly stating the machine learning action to be executed,
+        # labels are not handled properly, either being inappropriately 
+        # expanded/compressed, or not expressed in the correct datatype/form. 
+        # This results in criterion errors raised during the federated cycle 
+        # over at the TTP
+
+        # [Solution]
+        # Add a parameter that explicitly specifies the machine learning 
+        # operation to be handled, and take the appropriate action.
+
+        X_tensor = th.Tensor(X)
+
+        if action == 'regress':
+            # No need for OHE or argmax
+            y_tensor = th.Tensor(y).float() # not affected by OHE
+
+        elif action == 'classify':
+            # When at least 2 class labels exists, condense via argmax if needed 
+            logging.debug(
+                f"Transformation state check - is_condensed and y.shape[1] >= 2 tracked.",
+                composite_condition=(is_condensed and y.shape[1] >= 2),
+                is_condensed=is_condensed,
+                is_multiclass=(y.shape[1] >= 2),
+                ID_path=SOURCE_FILE,
+                ID_class=Preprocessor.__name__, 
+                ID_function=Preprocessor.transform.__name__
+            )
+            
+            formatted_y = (
+                np.argmax(y, axis=1) 
+                if is_condensed and y.shape[1] >= 2 
+                else y
+            )
+
+            # Final shape of tensor is determined by the type of classification
+            # performed. If binary classification, labels MUST exist as (N, 1).
+            # However, for multiclass classification, labels MUST exists as (N,) 
+            if is_condensed:
+                if y.shape[1] <= 2: 
+                    # Case 1: Binary classification
+                    y_tensor = th.Tensor(formatted_y).reshape(shape=(-1, 1)).float()
+                else:
+                    # Case 2: Multiclass classification
+                    y_tensor = th.Tensor(formatted_y).long()
+            else:
+                y_tensor = th.Tensor(formatted_y)
+
+        else:
+            raise ValueError(f"ML action {action} is not supported!")
+
+        logging.log(
+            level=NOTSET,
+            event="Casted y_tensor tracked.",
+            y_tensor=y_tensor,
+            y_tensor_type=y_tensor.type(), 
+            ID_path=SOURCE_FILE,
+            ID_class=Preprocessor.__name__, 
+            ID_function=Preprocessor.transform.__name__
+        )
+
+        return X_tensor, y_tensor, X_header, y_header
+
+#########        
+# Tests #
+#########
+
+if __name__ == "__main__":
+    # Read in a dataset
+    DATA_HEADERS = ['age', 'sex', 
+                    'cp', 'trestbps', 
+                    'chol', 'fbs', 
+                    'restecg', 'thalach', 
+                    'exang', 'oldpeak', 
+                    'slope', 'ca', 
+                    'thal', 'target']
+    schema = {'age': 'int32',
+              'sex': 'category', 
+              'cp': 'category', 
+              'trestbps': 'int32', 
+              'chol': 'int32', 
+              'fbs': 'category', 
+              'restecg': 'category', 
+              'thalach': 'int32', 
+              'exang': 'category', 
+              'oldpeak': 'float64', 
+              'slope': 'category', 
+              'ca': 'category', 
+              'thal': 'category', 
+              'target': 'category'}
+    DATA_HUNGARIAN_PATH = Path("./data/raw/reprocessed.hungarian.data").resolve()
+    hungarian_data = pd.read_csv(DATA_HUNGARIAN_PATH, 
+                                 sep=' ', 
+                                 names=DATA_HEADERS)
+    print(hungarian_data)
+
+    # Testing preprocessor functionality
+    preprocessor = Preprocessor(hungarian_data, schema)
+    preprocessor.interpolate()
+    print(preprocessor.output)
+    print(preprocessor.transform())
     #print(preprocessor.export('./data'))