<<<<<<< HEAD
#!/usr/bin/env python

####################
# Required Modules #
####################

# Generic/Built-in
import argparse
import asyncio
import json
import os
import shlex
import subprocess
from glob import glob
from logging import NOTSET
from multiprocessing import Event, Process
from pathlib import Path
from typing import Dict, List, Tuple

# Libs
import pandas as pd
import syft as sy
import torch as th
from syft.workers.websocket_server import WebsocketServerWorker

# Custom
from rest_rpc import app
from rest_rpc.core.pipelines import (
    Preprocessor, 
    TabularPipe, 
    ImagePipe, 
    TextPipe
)
from rest_rpc.core.custom import CustomServerWorker

##################
# Configurations #
##################

SOURCE_FILE = os.path.abspath(__file__)

# Avoid Pytorch deadlock issues
th.set_num_threads(1)

device = th.device('cuda' if th.cuda.is_available() else 'cpu')

hook = sy.TorchHook(th, verbose=False) # toggle where necessary
hook.local_worker.is_client_worker = False

src_dir = app.config['SRC_DIR']
data_dir = app.config['DATA_DIR']
out_dir = app.config['OUT_DIR']

logging = app.config['NODE_LOGGER'].synlog
logging.debug("server.py logged", Description="No Changes")

#############
# Functions #
#############

def detect_metadata(tag: List[str]) -> Tuple[str, Dict[str, bool]]:
    """ Retrieves participant defined metadata describing their declared 
        datasets, as well as possible special operations they would like to
        include or skip during preprocessing. All options and descriptors are
        specified in a file called `metadata.json`, which MUST reside in the
        same folder as the dataset itself.

        IMPORTANT: 
        1 tag leads to 1 `metadata.json` containing instructions for
        formatting 1 or more datasets. These datasets MUST have the same:

        1) Features     (for tabular)
        2) Datatypes    (for tabular)
        3) Dimensions   (for image)

        These assumptions are necessary for successful combinations.

    Args:
        tag (list(str)): Tag of dataset to load into worker
    Returns:
        Core directory (str)
        Metadata (dict) 
    """
    # Searches the data directory for all metadata specifications
    all_metadata_paths = list(Path(data_dir).glob("**/metadata.json"))
    logging.debug(
        f"Detected metadata paths tracked.",
        metadata_paths=all_metadata_paths, 
        ID_path=SOURCE_FILE,
        ID_function=detect_metadata.__name__
    )

    for meta_path in all_metadata_paths:

        if set(tag).issubset(set(meta_path.parts)):

            with open(meta_path, 'r') as s:
                metadata = json.load(s)

            core_dir = meta_path.parent

            # By definition, 1 tag --> 1 set of metadata. Hence, stop searching
            # once target metadata set is found
            return core_dir, metadata

    logging.error(
        f"Unable to detect core directory under tag '{tag}'!", 
        ID_path=SOURCE_FILE,
        ID_function=detect_metadata.__name__
    )
    raise RuntimeError(f"Unable to detect core directory under tag '{tag}'!")


def load_tabulars(tab_dir: str, metadata: dict, out_dir: str) -> pd.DataFrame:
    """ Loads in all tabular datasets found in the specified tagged directory.
        Tabular datasets are expected to exist as `.csv` files. While it is
        preferable to separate and specify different `.csv` files under
        different token tags, the system can handle multiple `.csv` files in a
        single directory, on the condition that they MUST have the same:
        
        1) Schema       (i.e. no. of features)
        2) Datatypes    (i.e. type encoded for each feature value)
        3) Preprocessing priorities and exclusions

        For example, participants are expected to organise their tabular 
        datasets like this:
        
        eg.
            /path
                /matching
                    /declared
                        /tag_recommended
                            dataset_1
                            schema.json
                            metadata.json
                        /tag_unrecommended_but_supported
                            dataset_2_1.csv
                            dataset_2_2.csv
                            schema.json
                            metadata.json

        IMPORTANT: 
        `metadata.json` and `schema.json` are both expected to reside in the
        same folder
    """
    core_dir = Path(tab_dir)
    all_tab_paths = list(core_dir.glob("**/*.csv"))

    if all_tab_paths:
        tab_pipeline = TabularPipe(data=all_tab_paths, des_dir=out_dir)
        tab_pipeline.run()

        return tab_pipeline.offload()

    else:
        logging.error(
            "No valid tabular datasets were detected!", 
            ID_path=SOURCE_FILE,
            ID_function=detect_metadata.__name__
        )
        raise RuntimeError("No valid tabular datasets were detected!")


def load_images(img_dir: str, metadata: dict, out_dir: str) -> pd.DataFrame:
    """ Loads in all image datasets found in the specified tagged directory.
        Image datasets are expected to be organised according to their classes.
        For example, if a dataset consists of 3 classes, the folder structure
        that participants are expected to organise their images like this:
        
        eg.
            /path
                /matching
                    /declared
                        /tag
                            /class_1
                                image_1.png
                                image_2.png
                            /class_2
                                image_3.png
                            /class_3
                                image_4.png
                            metadata.json
                        /another_tag
                            /class_1
                                image_5.jpeg
                        /one_last_tag
                            /class_4
                                image_6.gif

        IMPORTANT: `metadata.json` is expected to reside in the same folder.
    """
    class_images = []
    for _class in os.listdir(img_dir):

        class_dir = Path(os.path.join(img_dir, _class)).resolve()

        # Based on the dictated file structure, images are sorted in directories
        # corresponding to their classes. Hence, extract these directories as
        # class names. Ignore `metadata.json`.
        if os.path.isdir(class_dir):
            image_paths = [x for x in class_dir.glob("**/*") if x.is_file()]
            class_images.append((_class, image_paths))

    if class_images:
        img_pipeline = ImagePipe(data=class_images, des_dir=out_dir)
        img_pipeline.run()

        return img_pipeline.offload()

    else:
        logging.error(
            "No valid image datasets were detected!",
            ID_path=SOURCE_FILE,
            ID_function=detect_metadata.__name__
        )
        raise RuntimeError("No valid image datasets were detected!")


def load_texts(txt_dir: str, metadata: dict, out_dir: str) -> pd.DataFrame:
    """ Loads in all corpora found in the specified tagged directory.
        Corpora are expected to exist as `.csv` files with only 2 columns, the
        `text` and `target`. Multiple corpora are allowed in the same directory.

        For example, participants are expected to organise their corpora like 
        this:
        
        eg.
            /path
                /matching
                    /declared
                        /tag
                            corpus_1.csv
                            corpus_2.csv
                            corpus_3.csv
                            metadata.json

        IMPORTANT: 
        `metadata.json` is expected to reside in the direct child folder of the 
        declared tagged directory.
    """
    core_dir = Path(txt_dir)
    all_txt_paths = list(core_dir.glob("**/*.csv"))

    if all_txt_paths:
        operations = metadata['operations']
        text_pipeline = TextPipe(
            data=all_txt_paths, 
            des_dir=out_dir, 
            **operations
        )
        text_pipeline.run()

        return text_pipeline.offload()

    else:
        logging.error(
            "No valid corpora were detected!", 
            ID_path=SOURCE_FILE,
            ID_function=load_texts.__name__
        )
        raise RuntimeError("No valid corpora were detected!")


def load_dataset(tag, out_dir=out_dir):
    """ Loads in all datasets found in the specified tagged directory.
        Note: A tag is defined as a list of n tokens, each token corresponding
            to a sub-classification of datasets
            eg. ["type_A", "v1"] corresponds to "~/data/type_A/v1/data.csv"
                ["type_B"] corresponds to "~/data/type_B/data.csv"

        IMPORTANT: All datasets detected along the declared tag MUST be of the
                   SAME datatype!
    Args:
        tag (list(str)): Tag of dataset to load into worker
    Returns:
        Tag-unified dataset (pd.DataFrame)
    """
    core_dir, metadata = detect_metadata(tag)

    if metadata:

        datatype = metadata['datatype']
        tag_key = "-".join(tag)
        caching_dir = os.path.join(out_dir, datatype, tag_key)

        if datatype == "tabular":
            loaded_data = load_tabulars(core_dir, metadata, caching_dir)
        elif datatype == "image":
            loaded_data = load_images(core_dir, metadata, caching_dir)
        elif datatype == "text":
            loaded_data = load_texts(core_dir, metadata, caching_dir)
        else:
            logging.error(
                f"Specified Datatype {datatype} is not supported!", 
                ID_path=SOURCE_FILE,
                ID_function=load_dataset.__name__
            )
            raise ValueError(f"Specified Datatype {datatype} is not supported!")

        logging.log(
            level=NOTSET,
            event=f"Loaded tag data: {loaded_data}", 
            ID_path=SOURCE_FILE,
            ID_function=load_dataset.__name__
        )
        return loaded_data

    else:
        logging.error(
            "No valid datasets were detected!", 
            ID_path=SOURCE_FILE,
            ID_function=load_dataset.__name__
        )
        raise RuntimeError("No valid datasets were detected!")


def load_and_combine(
    action,
    tags,         
    X_alignments: List[str] = None,
    y_alignments: List[str] = None,
    is_condensed: bool = False,
    out_dir: str = out_dir
):
    """ Loads in all datasets found along the corresponding subdirectory
        sequence defined by the specified tags, and combines them into a single
        unified dataset.
        Assumption: 1) All datasets form the same tag sequence must have the 
                       same shape (i.e. completely-feature aligned)
                    2) Same features across datasets should have the same 
                       declared datatypes
    
    Args:
        tags (list(list(str))): Tags of datasets to load into worker
    Returns:
        X_combined_tensor (th.Tensor)
        y_combined_tensor (th.Tensor)
        X_header (list(str))
        y_header (list(str))
        Combined Schema (dict(str))
        combined_df (pd.DataFrame)
    """
    aggregate_des_dir = os.path.join( 
        out_dir, 
        "aggregates",
        "-".join([token for tag in tags for token in tag])
    )

    unified_pipedata = sum([
        load_dataset(tag=tag, out_dir=out_dir)
        for tag in tags
    ])

    logging.log(
        level=NOTSET,
        event=f"unified piped data: {unified_pipedata.data}", 
        ID_path=SOURCE_FILE,
        ID_function=load_and_combine.__name__
    )

    # For now, assume that a participant will only declare 1 type of data per 
    # project. This will be revised in future to handle multiple datatype 
    # declarations (changes have to be made on the TTP to handle multiple
    # datatype alignments concurrently)
    combined_data = unified_pipedata.compute()
    for datatype, data in combined_data.items():

        logging.log(
            level=NOTSET,
            event=f"combined {datatype} dataset tracked.", 
            dataset=data,
            dataset_type=datatype,
            ID_path=SOURCE_FILE,
            ID_function=load_and_combine.__name__
        )
        logging.debug(
            f"Meta-statistics of combined {datatype} dataset tracked.",
            dataset_type=datatype,
            dataset_size=len(data.columns), 
            dataset_columns=data.columns,
            ID_path=SOURCE_FILE,
            ID_function=load_and_combine.__name__
        )

        preprocessor = Preprocessor(
            datatype=datatype, 
            data=data, 
            des_dir=aggregate_des_dir
        )
        preprocessor.run()

        logging.log(
            level=NOTSET,
            event=f"Interpolated combined {datatype} data tracked", 
            interpolated_dataset=preprocessor.output,
            interpolated_dataset_shape=preprocessor.output.shape,
            dataset_type=datatype,
            ID_path=SOURCE_FILE,
            ID_function=load_and_combine.__name__
        )

        (
            X_combined_tensor, 
            y_combined_tensor, 
            X_combined_header, 
            y_combined_header
        ) = preprocessor.transform(
            action=action,
            X_alignments=X_alignments,
            y_alignments=y_alignments,
            is_condensed=is_condensed # before MFA, data MUST NOT be condensed
        )

        # preprocessor.offload()

        logging.debug(
            f"X header of combined {datatype} dataset tracked.",
            X_combined_header=X_combined_header,
            X_combined_header_count=len(X_combined_header), 
            dataset_type=datatype,
            ID_path=SOURCE_FILE,
            ID_function=load_and_combine.__name__
        )
        logging.debug(
            f"y header of combined {datatype} dataset tracked.",
            y_combined_header=y_combined_header,
            y_combined_header_count=len(y_combined_header),
            dataset_type=datatype,
            ID_path=SOURCE_FILE,
            ID_function=load_and_combine.__name__
        )

        return (
            X_combined_tensor, 
            y_combined_tensor, 
            X_combined_header, 
            y_combined_header, 
            preprocessor.schema,
            preprocessor.output
        )


def annotate(X, y, id, meta):
    """ Annotate a specified data tensor with its corresponding metadata 
        required for federated training.

    Args:
        X (th.Tensor): Feature tensor to be annotated
        y (th.Tensor): Target tensor to be annotated
        id (str): Identifier of participant's WebsocketServerWorker 
        meta (str): Classification of dataset (i.e. train/evaluate)
    Returns:
        Annotated dataset (th.Tensor)
    """
    X_annotated = X.tag(
        "#X",
        f"#{meta}"
    ).describe(f"{meta}: Predictor values contributed by {id}")

    y_annotated = y.tag(
        "#y", 
        f"#{meta}"
    ).describe(f"{meta}: Target values contributed by {id}")

    return X_annotated, y_annotated

# @sy,
# def create_training_template():
#     """
#     """

def start_proc(participant=CustomServerWorker, out_dir=out_dir, **kwargs):
    """ helper function for spinning up a websocket participant 
    
    Args:
        participant (WebsocketServerWorker): Type of worker to instantiate
        **kwargs: Parameters to be used for instantiation
    Returns:
        Federated worker
    """

    def target(server):
        """ Initialises websocket server to listen to specified port for
            incoming connections

        Args:
            server (WebsocketServerWorker): WS worker representing participant
        """
        server.start()

    # def alternative_target(server):
    #     """ Initialises Data centric server to listen to specified port for
    #         incoming connections

    #     Args:
    #         server (WebsocketServerWorker): WS worker representing participant
    #     """
    #     driver_script_path = os.path.join(
    #         src_dir, "rest_rpc", "core", "node", "run.sh"
    #     )
    #     command = "{} --id {} --host {} --port {} --start_local_db".format(
    #         driver_script_path,
    #         kwargs['id'],
    #         kwargs['host'],
    #         kwargs['port']
    #     )
    #     try:
    #         worker_process = subprocess.run(
    #             shlex.split(command),
    #             check=True, 
    #             stdout=subprocess.PIPE, 
    #             stderr=subprocess.PIPE,
    #             text=True
    #         )
    #         return worker_process

    #     except subprocess.CalledProcessError as cpe:
    #         logging.error(f"CustomWebsocketWorker: Something went wrong during tuning initialisation! {cpe}")
    #         raise Exception
        
    action = kwargs.pop('action')
    all_tags = kwargs.pop('tags')
    all_alignments = kwargs.pop('alignments')

    final_datasets = tuple()
    for meta, tags in all_tags.items():

        if tags:

            feature_alignment = all_alignments[meta]['X']
            target_alignment = all_alignments[meta]['y']
            logging.debug(
                f"Start process -> {meta} feature alignment indexes tracked.",
                feature_alignment=feature_alignment, 
                meta=meta,
                ID_path=SOURCE_FILE,
                ID_function=start_proc.__name__
            )
        
            X_aligned, y_aligned, _, _, _, _ = load_and_combine(
                action=action,
                tags=tags,
                X_alignments=feature_alignment,
                y_alignments=target_alignment,
                is_condensed=True, # After MFA, data MUST be condensed!
                out_dir=out_dir
            )
            
            logging.debug(
                f"Start process -> Descriptors of aligned X shape for {meta} dataset tracked.",
                X_aligned_shape=X_aligned.shape,
                X_aligned_type=X_aligned.type(), 
                ID_path=SOURCE_FILE,
                ID_function=start_proc.__name__
            )
            logging.debug(
                f"Start process -> Descriptors of aligned y shape of {meta} dataset tracked.",
                y_aligned_shape=y_aligned.shape,
                y_aligned_type=y_aligned.type(), 
                ID_path=SOURCE_FILE,
                ID_function=start_proc.__name__
            )

            X_aligned_annotated, y_aligned_annotated = annotate(
                X=X_aligned, 
                y=y_aligned, 
                id=kwargs['id'], 
                meta=f"{meta}"
            )

            X_aligned_annotated = X_aligned_annotated.to(device)
            y_aligned_annotated = y_aligned_annotated.to(device)

            final_datasets += (X_aligned_annotated, y_aligned_annotated)

            logging.log(
                level=NOTSET,
                event=f"Loaded {meta} data: {X_aligned_annotated, y_aligned_annotated}",
                ID_path=SOURCE_FILE,
                ID_function=start_proc.__name__
            )

    kwargs['data'] = final_datasets  #[X, y]

    logging.debug(
        "Before participant initialisation - Registered workers in grid tracked.",
        grid_known_workers=hook.local_worker._known_workers, 
        ID_path=SOURCE_FILE,
        ID_function=start_proc.__name__
    )
    logging.debug(
        "Before participant initialisation - Registered workers in env tracked.",
        env_known_workers=sy.local_worker._known_workers, 
        ID_path=SOURCE_FILE,
        ID_function=start_proc.__name__
    )

    # Originally, the WSS worker could function properly without mentioning
    # a specific event loop. However, that's because it was ran as the main
    # process, on the default event loop. However, since WSS worker is now 
    # initialised as a child process, there is a need to define its very own
    # event loop to separately drive the WSSW process.
    loop = asyncio.new_event_loop()
    asyncio.set_event_loop(loop)

    # The initialised loop is then fed into WSSW as a custom governing loop
    # Note: `auto_add=False` is necessary here because we want the WSSW object
    #       to get automatically garbage collected once it is no longer used.
    kwargs.update({'loop': loop})
    logging.info(
        "Worker metadata used for WSSW instantiation",
        **kwargs,
        ID_path=SOURCE_FILE,
        ID_function=start_proc.__name__
    )

    server = participant(hook=hook, **kwargs)
    # server.broadcast_queue = asyncio.Queue(loop=loop)

    p = Process(target=target, args=(server,))

    # Ensures that when process exits, it attempts to terminate all of its 
    # daemonic child processes.
    p.daemon = True

    logging.debug(
        "After participant initialisation - Registered workers in grid tracked.",
        grid_known_workers=hook.local_worker._known_workers, 
        ID_path=SOURCE_FILE,
        ID_function=start_proc.__name__
    )
    logging.debug(
        "After participant initialisation - Registered workers in env tracked.",
        env_known_workers=sy.local_worker._known_workers, 
        ID_path=SOURCE_FILE,
        ID_function=start_proc.__name__
    )

    return p, server

##########
# Script #
##########

if __name__ == "__main__":
    
    # tags = [["edge_test_missing_coecerable_vals"], ["edge_test_misalign"]]
    # print(load_and_combine(tags))

    tabular_tags = [["tabular", "heartdisease_federated", "data1"]]#, "edge_test_missing_coecerable_vals"]]
    # for tag in tabular_tags:
    #     all_metadata = detect_metadata(tag)
    #     print(all_metadata)

    #     for _dir, metadata in all_metadata.items():
    #         print(load_tabulars(_dir, metadata))

    image_tags = [
        ["image", "mnist_federated", "data1", "train"],
        ["image", "mnist_federated", "data1", "predict"]
    ]
    # for tag in image_tags:
    #     all_metadata = detect_metadata(tag)

    #     for _dir, metadata in all_metadata.items():
    #         print(load_images(_dir, metadata))
    
    # print(load_dataset(tabular_tags[0]))
    print(load_and_combine(image_tags))
    """
    parser = argparse.ArgumentParser(description="Run websocket server worker.")

    parser.add_argument(
        "--host",
        "-H",
        type=str, 
        default="localhost", #'172.16.2.11', 
        help="Host for the connection"
    )

    parser.add_argument(
        "--port",
        "-p",
        type=int, 
        default=8020,
        help="Port number of the websocket server worker, e.g. --port 8020"
    )

    parser.add_argument(
        "--id",
        "-i",
        type=str,
        required=True,
        help="Name (id) of the websocket server worker, e.g. --id Alice"
    )

    parser.add_argument(
        "--train",
        "-t",
        type=str,
        nargs="+",
        required=True,
        help="Dataset Tag(s) to load into worker for TRAINING"
    )

    parser.add_argument(
        "--evaluate",
        "-e",
        nargs="+",
        type=str,
        help="Dataset Tag(s) to load into worker for Evaluation"
    )

    parser.add_argument(
        "--verbose",
        "-v",
        action="store_true",
        help="if set, websocket server worker will be started in verbose mode"
    )

    kwargs = vars(parser.parse_args())
    logging.info(f"Worker Parameters: {kwargs}")
    
    if os.name != "nt":
        server = start_proc(WebsocketServerWorker, kwargs)
    else:
        server = WebsocketServerWorker(**kwargs)
        server.start()
=======
#!/usr/bin/env python
####################
# Required Modules #
####################

# Generic/Built-in
import argparse
import asyncio
import json
import logging
import os
import shlex
import subprocess
from glob import glob
from multiprocessing import Event, Process
from pathlib import Path
from typing import Dict, List, Tuple

# Libs
import numpy as np
import pandas as pd
import syft as sy
import torch as th
from syft.workers.websocket_server import WebsocketServerWorker

# Custom
from rest_rpc import app
from rest_rpc.core.pipelines import (
    Preprocessor, 
    TabularPipe, 
    ImagePipe, 
    TextPipe
)
from rest_rpc.core.utils import MetaExtractor
from rest_rpc.core.custom import CustomServerWorker

##################
# Configurations #
##################

logging.basicConfig(format='%(asctime)s - %(message)s', level=logging.DEBUG)

# Avoid Pytorch deadlock issues
th.set_num_threads(1)

device = th.device('cuda' if th.cuda.is_available() else 'cpu')

hook = sy.TorchHook(th, verbose=False) # toggle where necessary
hook.local_worker.is_client_worker = False

src_dir = app.config['SRC_DIR']
data_dir = app.config['DATA_DIR']
out_dir = app.config['OUT_DIR']

cache_template = app.config['CACHE_TEMPLATE']
outdir_template = cache_template['out_dir']
X_template = cache_template['X']
y_template = cache_template['y']
df_template = cache_template['dataframe']
catalogue_template = cache_template['catalogue']

#############
# Functions #
#############

def detect_metadata(tag: List[str]) -> Tuple[str, Dict[str, bool]]:
    """ Retrieves participant defined metadata describing their declared 
        datasets, as well as possible special operations they would like to
        include or skip during preprocessing. All options and descriptors are
        specified in a file called `metadata.json`, which MUST reside in the
        same folder as the dataset itself.

        IMPORTANT: 
        1 tag leads to 1 `metadata.json` containing instructions for
        formatting 1 or more datasets. These datasets MUST have the same:

        1) Features     (for tabular)
        2) Datatypes    (for tabular)
        3) Dimensions   (for image)

        These assumptions are necessary for successful combinations.

    Args:
        tag (list(str)): Tag of dataset to load into worker
    Returns:
        Core directory (str)
        Metadata (dict) 
    """
    # Searches the data directory for all metadata specifications
    all_metadata_paths = list(Path(data_dir).glob("**/metadata.json"))
    logging.debug(f"all_metadata_paths: {all_metadata_paths}")
    for meta_path in all_metadata_paths:

        if set(tag).issubset(set(meta_path.parts)):

            with open(meta_path, 'r') as s:
                metadata = json.load(s)

            core_dir = meta_path.parent

            # By definition, 1 tag --> 1 set of metadata. Hence, stop searching
            # once target metadata set is found
            return core_dir, metadata

    raise RuntimeError(f"Unable to detect core directory under tag '{tag}'!")


def load_tabulars(tab_dir: str, metadata: dict, out_dir: str) -> pd.DataFrame:
    """ Loads in all tabular datasets found in the specified tagged directory.
        Tabular datasets are expected to exist as `.csv` files. While it is
        preferable to separate and specify different `.csv` files under
        different token tags, the system can handle multiple `.csv` files in a
        single directory, on the condition that they MUST have the same:
        
        1) Schema       (i.e. no. of features)
        2) Datatypes    (i.e. type encoded for each feature value)
        3) Preprocessing priorities and exclusions

        For example, participants are expected to organise their tabular 
        datasets like this:
        
        eg.
            /path
                /matching
                    /declared
                        /tag_recommended
                            dataset_1
                            schema.json
                            metadata.json
                        /tag_unrecommended_but_supported
                            dataset_2_1.csv
                            dataset_2_2.csv
                            schema.json
                            metadata.json

        IMPORTANT: 
        `metadata.json` and `schema.json` are both expected to reside in the
        same folder
    """
    core_dir = Path(tab_dir)
    all_tab_paths = list(core_dir.glob("**/*.csv"))

    if all_tab_paths:
        tab_pipeline = TabularPipe(data=all_tab_paths, des_dir=out_dir)
        tab_pipeline.run()

        return tab_pipeline.offload()

    else:
        raise RuntimeError("No valid tabular datasets were detected!")


def load_images(img_dir: str, metadata: dict, out_dir: str) -> pd.DataFrame:
    """ Loads in all image datasets found in the specified tagged directory.
        Image datasets are expected to be organised according to their classes.
        For example, if a dataset consists of 3 classes, the folder structure
        that participants are expected to organise their images like this:
        
        eg.
            /path
                /matching
                    /declared
                        /tag
                            /class_1
                                image_1.png
                                image_2.png
                            /class_2
                                image_3.png
                            /class_3
                                image_4.png
                            metadata.json
                        /another_tag
                            /class_1
                                image_5.jpeg
                        /one_last_tag
                            /class_4
                                image_6.gif

        IMPORTANT: `metadata.json` is expected to reside in the same folder.
    """
    class_images = []
    for _class in os.listdir(img_dir):

        class_dir = Path(os.path.join(img_dir, _class)).resolve()

        # Based on the dictated file structure, images are sorted in directories
        # corresponding to their classes. Hence, extract these directories as
        # class names. Ignore `metadata.json`.
        if os.path.isdir(class_dir):
            image_paths = [
                x for x in class_dir.glob("**/*") 
                if x.is_file() and not x.name.startswith('.') # skip hidden files
            ]
            class_images.append((_class, image_paths))

    if class_images:
        img_pipeline = ImagePipe(data=class_images, des_dir=out_dir)
        img_pipeline.run()

        return img_pipeline.offload()

    else:
        raise RuntimeError("No valid image datasets were detected!")


def load_texts(txt_dir: str, metadata: dict, out_dir: str) -> pd.DataFrame:
    """ Loads in all corpora found in the specified tagged directory.
        Corpora are expected to exist as `.csv` files with only 2 columns, the
        `text` and `target`. Multiple corpora are allowed in the same directory.

        For example, participants are expected to organise their corpora like 
        this:
        
        eg.
            /path
                /matching
                    /declared
                        /tag
                            corpus_1.csv
                            corpus_2.csv
                            corpus_3.csv
                            metadata.json

        IMPORTANT: 
        `metadata.json` is expected to reside in the direct child folder of the 
        declared tagged directory.
    """
    core_dir = Path(txt_dir)
    all_txt_paths = list(core_dir.glob("**/*.csv"))

    if all_txt_paths:
        operations = metadata['operations']
        text_pipeline = TextPipe(
            data=all_txt_paths, 
            des_dir=out_dir, 
            **operations
        )
        text_pipeline.run()

        return text_pipeline.offload()

    else:
        raise RuntimeError("No valid corpora were detected!")


def load_dataset(tag, out_dir=out_dir):
    """ Loads in all datasets found in the specified tagged directory.
        Note: A tag is defined as a list of n tokens, each token corresponding
            to a sub-classification of datasets
            eg. ["type_A", "v1"] corresponds to "~/data/type_A/v1/data.csv"
                ["type_B"] corresponds to "~/data/type_B/data.csv"

        IMPORTANT: All datasets detected along the declared tag MUST be of the
                   SAME datatype!
    Args:
        tag (list(str)): Tag of dataset to load into worker
    Returns:
        Tag-unified dataset (pd.DataFrame)
    """
    core_dir, metadata = detect_metadata(tag)

    if metadata:

        datatype = metadata['datatype']
        tag_key = "-".join(tag)
        caching_dir = os.path.join(out_dir, datatype, tag_key)

        if datatype == "tabular":
            loaded_data = load_tabulars(core_dir, metadata, caching_dir)
        elif datatype == "image":
            loaded_data = load_images(core_dir, metadata, caching_dir)
        elif datatype == "text":
            loaded_data = load_texts(core_dir, metadata, caching_dir)
        else:
            raise ValueError(f"Specified Datatype {datatype} is not supported!")

        logging.debug(f"Loaded tag data: {loaded_data}")
        return loaded_data

    else:
        raise RuntimeError("No valid datasets were detected!")


def load_and_combine(
    action,
    tags,         
    X_alignments: List[str] = None,
    y_alignments: List[str] = None,
    is_condensed: bool = False,
    out_dir: str = out_dir
):
    """ Loads in all datasets found along the corresponding subdirectory
        sequence defined by the specified tags, and combines them into a single
        unified dataset.
        Assumption: 1) All datasets form the same tag sequence must have the 
                       same shape (i.e. completely-feature aligned)
                    2) Same features across datasets should have the same 
                       declared datatypes
    
    Args:
        tags (list(list(str))): Tags of datasets to load into worker
    Returns:
        X_combined_tensor (th.Tensor)
        y_combined_tensor (th.Tensor)
        X_header (list(str))
        y_header (list(str))
        Combined Schema (dict(str))
        combined_df (pd.DataFrame)
    """
    aggregate_des_dir = os.path.join( 
        out_dir, 
        "aggregates",
        "-".join([token for tag in tags for token in tag])
    )

    unified_pipedata = sum([
        load_dataset(tag=tag, out_dir=out_dir)
        for tag in tags
    ])

    logging.debug(f"unified piped data: {unified_pipedata.data}")

    # For now, assume that a participant will only declare 1 type of data per 
    # project. This will be revised in future to handle multiple datatype 
    # declarations (changes have to be made on the TTP to handle multiple
    # datatype alignments concurrently)
    combined_data = unified_pipedata.compute()
    for datatype, data in combined_data.items():

        logging.debug(f"Data size: {len(data.columns)}")
        logging.debug(f"Data columns: {data.columns}")
        logging.debug(f"Data: {data}")

        preprocessor = Preprocessor(
            datatype=datatype, 
            data=data, 
            des_dir=aggregate_des_dir
        )
        preprocessor.run()

        logging.debug(f"Interpolated combined data: {preprocessor.output} {preprocessor.output.shape}")

        (
            X_combined_tensor, 
            y_combined_tensor, 
            X_combined_header, 
            y_combined_header
        ) = preprocessor.transform(
            action=action,
            X_alignments=X_alignments,
            y_alignments=y_alignments,
            is_condensed=is_condensed # before MFA, data MUST NOT be condensed
        )

        preprocessor.offload()

        meta_extractor = MetaExtractor(
            df=preprocessor.output, 
            schema=preprocessor.schema,
            dataset_type=datatype  # Dataset_type is either tab, img, txt
        )
        
        meta_extractor.extract() 

        logging.debug(f"X_combined_header: {X_combined_header} {len(X_combined_header)}")
        logging.debug(f"y_combined_header: {y_combined_header} {len(y_combined_header)}")
        logging.debug(f"Extracted Metadata: {meta_extractor.metadata}")

        return (
            X_combined_tensor, 
            y_combined_tensor, 
            X_combined_header, 
            y_combined_header, 
            preprocessor.schema,
            preprocessor.output,
            meta_extractor.metadata
        )


# @sy,
# def create_training_template():
#     """
#     """


def load_proc(keys, **kwargs) -> dict:
    """ Helper function for loading & metadata analysis of specified datasets

    Args:
        keys (dict(str, str)): 
    Returns:
        Operations archive (dict)
    """
    headers = {}
    schemas = {}
    metadata = {}
    exports = {}
    for meta, tags in kwargs['tags'].items():

        if tags:

            sub_keys = {**keys, 'meta': meta}

            # Prepare output directory for tensor export
            project_meta_dir = outdir_template.safe_substitute(sub_keys)
            project_cache_dir = os.path.join(project_meta_dir, "cache")
            os.makedirs(project_cache_dir, exist_ok=True)

            (
                X_tensor, y_tensor, 
                X_header, y_header, 
                schema, 
                df, 
                meta_stats
            ) = load_and_combine(
                action=kwargs['action'],
                tags=tags, 
                out_dir=project_cache_dir,
                is_condensed=False
            )

            logging.debug(f"Polled X_header: {X_header}")
            logging.debug(f"Polled y_header: {y_header}")

            # Export X & y tensors for subsequent use
            X_export_path = X_template.safe_substitute(sub_keys)
            with open(X_export_path, 'wb') as xep:
                np.save(xep, X_tensor.numpy())

            y_export_path = y_template.safe_substitute(sub_keys)
            with open(y_export_path, 'wb') as yep:
                np.save(yep, y_tensor.numpy())

            # Export combined dataframe for subsequent use
            df_export_path = df_template.safe_substitute(sub_keys)
            df.to_csv(df_export_path, encoding='utf-8')

            exports[meta] = {
                'X': X_export_path, 
                'y': y_export_path,
                'dataframe': df_export_path
            }
            headers[meta] = {'X': X_header, 'y': y_header}
            schemas[meta] = schema
            metadata[meta] = meta_stats

            logging.debug(f"Exports: {exports}")

    # Export headers, schema & metadata extracted to "catalogue.json"
    catalogue_outpath = catalogue_template.safe_substitute(keys)            
    catalogue = {
        'headers': headers, 
        'schemas': schemas, 
        'metadata': metadata
    }
    with open(catalogue_outpath, 'w') as cp:
        json.dump(catalogue, cp)

    return {
        'tags': kwargs['tags'],
        'headers': headers,
        'schemas': schemas,
        'metadata': metadata, 
        'exports': exports
    }


def annotate(X, y, id, meta):
    """ Annotate a specified data tensor with its corresponding metadata 
        required for federated training.

    Args:
        X (th.Tensor): Feature tensor to be annotated
        y (th.Tensor): Target tensor to be annotated
        id (str): Identifier of participant's WebsocketServerWorker 
        meta (str): Classification of dataset (i.e. train/evaluate)
    Returns:
        Annotated dataset (th.Tensor)
    """
    X_annotated = X.tag(
        "#X",
        f"#{meta}"
    ).describe(f"{meta}: Predictor values contributed by {id}")

    y_annotated = y.tag(
        "#y", 
        f"#{meta}"
    ).describe(f"{meta}: Target values contributed by {id}")

    return X_annotated, y_annotated


def start_proc(participant=CustomServerWorker, out_dir=out_dir, **kwargs):
    """ helper function for spinning up a websocket participant 
    
    Args:
        participant (WebsocketServerWorker): Type of worker to instantiate
        **kwargs: Parameters to be used for instantiation
    Returns:
        Federated worker
    """

    def target(kwargs):
        """ Initialises websocket server to listen to specified port for
            incoming connections

        Args:
            server (WebsocketServerWorker): WS worker representing participant
        """
        loop = asyncio.new_event_loop()
        asyncio.set_event_loop(loop)

        server = participant(hook=hook, **kwargs)
        server.start()

    # def alternative_target(server):
    #     """ Initialises Data centric server to listen to specified port for
    #         incoming connections

    #     Args:
    #         server (WebsocketServerWorker): WS worker representing participant
    #     """
    #     driver_script_path = os.path.join(
    #         src_dir, "rest_rpc", "core", "node", "run.sh"
    #     )
    #     command = "{} --id {} --host {} --port {} --start_local_db".format(
    #         driver_script_path,
    #         kwargs['id'],
    #         kwargs['host'],
    #         kwargs['port']
    #     )
    #     try:
    #         worker_process = subprocess.run(
    #             shlex.split(command),
    #             check=True, 
    #             stdout=subprocess.PIPE, 
    #             stderr=subprocess.PIPE,
    #             text=True
    #         )
    #         return worker_process

    #     except subprocess.CalledProcessError as cpe:
    #         logging.error(f"CustomWebsocketWorker: Something went wrong during tuning initialisation! {cpe}")
    #         raise Exception
        
    action = kwargs.pop('action')
    all_tags = kwargs.pop('tags')
    all_alignments = kwargs.pop('alignments')

    final_datasets = tuple()
    for meta, tags in all_tags.items():

        if tags:

            feature_alignment = all_alignments[meta]['X']
            target_alignment = all_alignments[meta]['y']
            logging.debug(f"Start process - feature alignment indexes: {feature_alignment}")
        
            X_aligned, y_aligned, _, _, _, _, _ = load_and_combine(
                action=action,
                tags=tags,
                X_alignments=feature_alignment,
                y_alignments=target_alignment,
                is_condensed=True, # After MFA, data MUST be condensed!
                out_dir=out_dir
            )
            
            logging.debug(f"Start process - X shape: {X_aligned.shape} {X_aligned.type()}")
            logging.debug(f"Start process - y shape: {y_aligned.shape} {y_aligned.type()}")

            X_aligned_annotated, y_aligned_annotated = annotate(
                X=X_aligned, 
                y=y_aligned, 
                id=kwargs['id'], 
                meta=f"{meta}"
            )

            X_aligned_annotated = X_aligned_annotated.to(device)
            y_aligned_annotated = y_aligned_annotated.to(device)

            final_datasets += (X_aligned_annotated, y_aligned_annotated)

            logging.debug(f"Loaded {meta} data: {X_aligned_annotated, y_aligned_annotated}")

    kwargs['data'] = final_datasets  #[X, y]
    logging.info(f"Worker metadata: {kwargs}")

    logging.debug(f"Before participant initialisation - Registered workers in grid: {hook.local_worker._known_workers}")
    logging.debug(f"Before participant initialisation - Registered workers in env : {sy.local_worker._known_workers}")

    # Originally, the WSS worker could function properly without mentioning
    # a specific event loop. However, that's because it was ran as the main
    # process, on the default event loop. However, since WSS worker is now 
    # initialised as a child process, there is a need to define its very own
    # event loop to separately drive the WSSW process.
    # loop = asyncio.new_event_loop()
    # asyncio.set_event_loop(loop)

    # The initialised loop is then fed into WSSW as a custom governing loop
    # Note: `auto_add=False` is necessary here because we want the WSSW object
    #       to get automatically garbage collected once it is no longer used.
    # kwargs.update({'loop': loop})
    # logging.debug(f"WSSW's kwargs: {kwargs}")

    # server = participant(hook=hook, **kwargs)
    # server.broadcast_queue = asyncio.Queue(loop=loop)

    p = Process(target=target, args=(kwargs,))
    # import threading
    # p = threading.Thread(target=server.start)

    # Ensures that when process exits, it attempts to terminate all of its 
    # daemonic child processes.
    p.daemon = True

    logging.debug(f"After participant initialisation - Registered workers in grid: {hook.local_worker._known_workers}")
    logging.debug(f"After participant initialisation - Registered workers in env : {sy.local_worker._known_workers}")

    # return p, server
    return p

##########
# Script #
##########

if __name__ == "__main__":
    
    # tags = [["edge_test_missing_coecerable_vals"], ["edge_test_misalign"]]
    # print(load_and_combine(tags))

    tabular_tags = [["tabular", "heartdisease_federated", "data1"]]#, "edge_test_missing_coecerable_vals"]]
    # for tag in tabular_tags:
    #     all_metadata = detect_metadata(tag)
    #     print(all_metadata)

    #     for _dir, metadata in all_metadata.items():
    #         print(load_tabulars(_dir, metadata))

    image_tags = [
        ["image", "mnist_federated", "data1", "train"],
        ["image", "mnist_federated", "data1", "predict"]
    ]
    # for tag in image_tags:
    #     all_metadata = detect_metadata(tag)

    #     for _dir, metadata in all_metadata.items():
    #         print(load_images(_dir, metadata))
    
    # print(load_dataset(tabular_tags[0]))
    print(load_and_combine(image_tags))
    """
    parser = argparse.ArgumentParser(description="Run websocket server worker.")

    parser.add_argument(
        "--host",
        "-H",
        type=str, 
        default="localhost", #'172.16.2.11', 
        help="Host for the connection"
    )

    parser.add_argument(
        "--port",
        "-p",
        type=int, 
        default=8020,
        help="Port number of the websocket server worker, e.g. --port 8020"
    )

    parser.add_argument(
        "--id",
        "-i",
        type=str,
        required=True,
        help="Name (id) of the websocket server worker, e.g. --id Alice"
    )

    parser.add_argument(
        "--train",
        "-t",
        type=str,
        nargs="+",
        required=True,
        help="Dataset Tag(s) to load into worker for TRAINING"
    )

    parser.add_argument(
        "--evaluate",
        "-e",
        nargs="+",
        type=str,
        help="Dataset Tag(s) to load into worker for Evaluation"
    )

    parser.add_argument(
        "--verbose",
        "-v",
        action="store_true",
        help="if set, websocket server worker will be started in verbose mode"
    )

    kwargs = vars(parser.parse_args())
    logging.info(f"Worker Parameters: {kwargs}")
    
    if os.name != "nt":
        server = start_proc(WebsocketServerWorker, kwargs)
    else:
        server = WebsocketServerWorker(**kwargs)
        server.start()
>>>>>>> 4ff81975
    """<|MERGE_RESOLUTION|>--- conflicted
+++ resolved
@@ -1,1441 +1,863 @@
-<<<<<<< HEAD
-#!/usr/bin/env python
-
-####################
-# Required Modules #
-####################
-
-# Generic/Built-in
-import argparse
-import asyncio
-import json
-import os
-import shlex
-import subprocess
-from glob import glob
-from logging import NOTSET
-from multiprocessing import Event, Process
-from pathlib import Path
-from typing import Dict, List, Tuple
-
-# Libs
-import pandas as pd
-import syft as sy
-import torch as th
-from syft.workers.websocket_server import WebsocketServerWorker
-
-# Custom
-from rest_rpc import app
-from rest_rpc.core.pipelines import (
-    Preprocessor, 
-    TabularPipe, 
-    ImagePipe, 
-    TextPipe
-)
-from rest_rpc.core.custom import CustomServerWorker
-
-##################
-# Configurations #
-##################
-
-SOURCE_FILE = os.path.abspath(__file__)
-
-# Avoid Pytorch deadlock issues
-th.set_num_threads(1)
-
-device = th.device('cuda' if th.cuda.is_available() else 'cpu')
-
-hook = sy.TorchHook(th, verbose=False) # toggle where necessary
-hook.local_worker.is_client_worker = False
-
-src_dir = app.config['SRC_DIR']
-data_dir = app.config['DATA_DIR']
-out_dir = app.config['OUT_DIR']
-
-logging = app.config['NODE_LOGGER'].synlog
-logging.debug("server.py logged", Description="No Changes")
-
-#############
-# Functions #
-#############
-
-def detect_metadata(tag: List[str]) -> Tuple[str, Dict[str, bool]]:
-    """ Retrieves participant defined metadata describing their declared 
-        datasets, as well as possible special operations they would like to
-        include or skip during preprocessing. All options and descriptors are
-        specified in a file called `metadata.json`, which MUST reside in the
-        same folder as the dataset itself.
-
-        IMPORTANT: 
-        1 tag leads to 1 `metadata.json` containing instructions for
-        formatting 1 or more datasets. These datasets MUST have the same:
-
-        1) Features     (for tabular)
-        2) Datatypes    (for tabular)
-        3) Dimensions   (for image)
-
-        These assumptions are necessary for successful combinations.
-
-    Args:
-        tag (list(str)): Tag of dataset to load into worker
-    Returns:
-        Core directory (str)
-        Metadata (dict) 
-    """
-    # Searches the data directory for all metadata specifications
-    all_metadata_paths = list(Path(data_dir).glob("**/metadata.json"))
-    logging.debug(
-        f"Detected metadata paths tracked.",
-        metadata_paths=all_metadata_paths, 
-        ID_path=SOURCE_FILE,
-        ID_function=detect_metadata.__name__
-    )
-
-    for meta_path in all_metadata_paths:
-
-        if set(tag).issubset(set(meta_path.parts)):
-
-            with open(meta_path, 'r') as s:
-                metadata = json.load(s)
-
-            core_dir = meta_path.parent
-
-            # By definition, 1 tag --> 1 set of metadata. Hence, stop searching
-            # once target metadata set is found
-            return core_dir, metadata
-
-    logging.error(
-        f"Unable to detect core directory under tag '{tag}'!", 
-        ID_path=SOURCE_FILE,
-        ID_function=detect_metadata.__name__
-    )
-    raise RuntimeError(f"Unable to detect core directory under tag '{tag}'!")
-
-
-def load_tabulars(tab_dir: str, metadata: dict, out_dir: str) -> pd.DataFrame:
-    """ Loads in all tabular datasets found in the specified tagged directory.
-        Tabular datasets are expected to exist as `.csv` files. While it is
-        preferable to separate and specify different `.csv` files under
-        different token tags, the system can handle multiple `.csv` files in a
-        single directory, on the condition that they MUST have the same:
-        
-        1) Schema       (i.e. no. of features)
-        2) Datatypes    (i.e. type encoded for each feature value)
-        3) Preprocessing priorities and exclusions
-
-        For example, participants are expected to organise their tabular 
-        datasets like this:
-        
-        eg.
-            /path
-                /matching
-                    /declared
-                        /tag_recommended
-                            dataset_1
-                            schema.json
-                            metadata.json
-                        /tag_unrecommended_but_supported
-                            dataset_2_1.csv
-                            dataset_2_2.csv
-                            schema.json
-                            metadata.json
-
-        IMPORTANT: 
-        `metadata.json` and `schema.json` are both expected to reside in the
-        same folder
-    """
-    core_dir = Path(tab_dir)
-    all_tab_paths = list(core_dir.glob("**/*.csv"))
-
-    if all_tab_paths:
-        tab_pipeline = TabularPipe(data=all_tab_paths, des_dir=out_dir)
-        tab_pipeline.run()
-
-        return tab_pipeline.offload()
-
-    else:
-        logging.error(
-            "No valid tabular datasets were detected!", 
-            ID_path=SOURCE_FILE,
-            ID_function=detect_metadata.__name__
-        )
-        raise RuntimeError("No valid tabular datasets were detected!")
-
-
-def load_images(img_dir: str, metadata: dict, out_dir: str) -> pd.DataFrame:
-    """ Loads in all image datasets found in the specified tagged directory.
-        Image datasets are expected to be organised according to their classes.
-        For example, if a dataset consists of 3 classes, the folder structure
-        that participants are expected to organise their images like this:
-        
-        eg.
-            /path
-                /matching
-                    /declared
-                        /tag
-                            /class_1
-                                image_1.png
-                                image_2.png
-                            /class_2
-                                image_3.png
-                            /class_3
-                                image_4.png
-                            metadata.json
-                        /another_tag
-                            /class_1
-                                image_5.jpeg
-                        /one_last_tag
-                            /class_4
-                                image_6.gif
-
-        IMPORTANT: `metadata.json` is expected to reside in the same folder.
-    """
-    class_images = []
-    for _class in os.listdir(img_dir):
-
-        class_dir = Path(os.path.join(img_dir, _class)).resolve()
-
-        # Based on the dictated file structure, images are sorted in directories
-        # corresponding to their classes. Hence, extract these directories as
-        # class names. Ignore `metadata.json`.
-        if os.path.isdir(class_dir):
-            image_paths = [x for x in class_dir.glob("**/*") if x.is_file()]
-            class_images.append((_class, image_paths))
-
-    if class_images:
-        img_pipeline = ImagePipe(data=class_images, des_dir=out_dir)
-        img_pipeline.run()
-
-        return img_pipeline.offload()
-
-    else:
-        logging.error(
-            "No valid image datasets were detected!",
-            ID_path=SOURCE_FILE,
-            ID_function=detect_metadata.__name__
-        )
-        raise RuntimeError("No valid image datasets were detected!")
-
-
-def load_texts(txt_dir: str, metadata: dict, out_dir: str) -> pd.DataFrame:
-    """ Loads in all corpora found in the specified tagged directory.
-        Corpora are expected to exist as `.csv` files with only 2 columns, the
-        `text` and `target`. Multiple corpora are allowed in the same directory.
-
-        For example, participants are expected to organise their corpora like 
-        this:
-        
-        eg.
-            /path
-                /matching
-                    /declared
-                        /tag
-                            corpus_1.csv
-                            corpus_2.csv
-                            corpus_3.csv
-                            metadata.json
-
-        IMPORTANT: 
-        `metadata.json` is expected to reside in the direct child folder of the 
-        declared tagged directory.
-    """
-    core_dir = Path(txt_dir)
-    all_txt_paths = list(core_dir.glob("**/*.csv"))
-
-    if all_txt_paths:
-        operations = metadata['operations']
-        text_pipeline = TextPipe(
-            data=all_txt_paths, 
-            des_dir=out_dir, 
-            **operations
-        )
-        text_pipeline.run()
-
-        return text_pipeline.offload()
-
-    else:
-        logging.error(
-            "No valid corpora were detected!", 
-            ID_path=SOURCE_FILE,
-            ID_function=load_texts.__name__
-        )
-        raise RuntimeError("No valid corpora were detected!")
-
-
-def load_dataset(tag, out_dir=out_dir):
-    """ Loads in all datasets found in the specified tagged directory.
-        Note: A tag is defined as a list of n tokens, each token corresponding
-            to a sub-classification of datasets
-            eg. ["type_A", "v1"] corresponds to "~/data/type_A/v1/data.csv"
-                ["type_B"] corresponds to "~/data/type_B/data.csv"
-
-        IMPORTANT: All datasets detected along the declared tag MUST be of the
-                   SAME datatype!
-    Args:
-        tag (list(str)): Tag of dataset to load into worker
-    Returns:
-        Tag-unified dataset (pd.DataFrame)
-    """
-    core_dir, metadata = detect_metadata(tag)
-
-    if metadata:
-
-        datatype = metadata['datatype']
-        tag_key = "-".join(tag)
-        caching_dir = os.path.join(out_dir, datatype, tag_key)
-
-        if datatype == "tabular":
-            loaded_data = load_tabulars(core_dir, metadata, caching_dir)
-        elif datatype == "image":
-            loaded_data = load_images(core_dir, metadata, caching_dir)
-        elif datatype == "text":
-            loaded_data = load_texts(core_dir, metadata, caching_dir)
-        else:
-            logging.error(
-                f"Specified Datatype {datatype} is not supported!", 
-                ID_path=SOURCE_FILE,
-                ID_function=load_dataset.__name__
-            )
-            raise ValueError(f"Specified Datatype {datatype} is not supported!")
-
-        logging.log(
-            level=NOTSET,
-            event=f"Loaded tag data: {loaded_data}", 
-            ID_path=SOURCE_FILE,
-            ID_function=load_dataset.__name__
-        )
-        return loaded_data
-
-    else:
-        logging.error(
-            "No valid datasets were detected!", 
-            ID_path=SOURCE_FILE,
-            ID_function=load_dataset.__name__
-        )
-        raise RuntimeError("No valid datasets were detected!")
-
-
-def load_and_combine(
-    action,
-    tags,         
-    X_alignments: List[str] = None,
-    y_alignments: List[str] = None,
-    is_condensed: bool = False,
-    out_dir: str = out_dir
-):
-    """ Loads in all datasets found along the corresponding subdirectory
-        sequence defined by the specified tags, and combines them into a single
-        unified dataset.
-        Assumption: 1) All datasets form the same tag sequence must have the 
-                       same shape (i.e. completely-feature aligned)
-                    2) Same features across datasets should have the same 
-                       declared datatypes
-    
-    Args:
-        tags (list(list(str))): Tags of datasets to load into worker
-    Returns:
-        X_combined_tensor (th.Tensor)
-        y_combined_tensor (th.Tensor)
-        X_header (list(str))
-        y_header (list(str))
-        Combined Schema (dict(str))
-        combined_df (pd.DataFrame)
-    """
-    aggregate_des_dir = os.path.join( 
-        out_dir, 
-        "aggregates",
-        "-".join([token for tag in tags for token in tag])
-    )
-
-    unified_pipedata = sum([
-        load_dataset(tag=tag, out_dir=out_dir)
-        for tag in tags
-    ])
-
-    logging.log(
-        level=NOTSET,
-        event=f"unified piped data: {unified_pipedata.data}", 
-        ID_path=SOURCE_FILE,
-        ID_function=load_and_combine.__name__
-    )
-
-    # For now, assume that a participant will only declare 1 type of data per 
-    # project. This will be revised in future to handle multiple datatype 
-    # declarations (changes have to be made on the TTP to handle multiple
-    # datatype alignments concurrently)
-    combined_data = unified_pipedata.compute()
-    for datatype, data in combined_data.items():
-
-        logging.log(
-            level=NOTSET,
-            event=f"combined {datatype} dataset tracked.", 
-            dataset=data,
-            dataset_type=datatype,
-            ID_path=SOURCE_FILE,
-            ID_function=load_and_combine.__name__
-        )
-        logging.debug(
-            f"Meta-statistics of combined {datatype} dataset tracked.",
-            dataset_type=datatype,
-            dataset_size=len(data.columns), 
-            dataset_columns=data.columns,
-            ID_path=SOURCE_FILE,
-            ID_function=load_and_combine.__name__
-        )
-
-        preprocessor = Preprocessor(
-            datatype=datatype, 
-            data=data, 
-            des_dir=aggregate_des_dir
-        )
-        preprocessor.run()
-
-        logging.log(
-            level=NOTSET,
-            event=f"Interpolated combined {datatype} data tracked", 
-            interpolated_dataset=preprocessor.output,
-            interpolated_dataset_shape=preprocessor.output.shape,
-            dataset_type=datatype,
-            ID_path=SOURCE_FILE,
-            ID_function=load_and_combine.__name__
-        )
-
-        (
-            X_combined_tensor, 
-            y_combined_tensor, 
-            X_combined_header, 
-            y_combined_header
-        ) = preprocessor.transform(
-            action=action,
-            X_alignments=X_alignments,
-            y_alignments=y_alignments,
-            is_condensed=is_condensed # before MFA, data MUST NOT be condensed
-        )
-
-        # preprocessor.offload()
-
-        logging.debug(
-            f"X header of combined {datatype} dataset tracked.",
-            X_combined_header=X_combined_header,
-            X_combined_header_count=len(X_combined_header), 
-            dataset_type=datatype,
-            ID_path=SOURCE_FILE,
-            ID_function=load_and_combine.__name__
-        )
-        logging.debug(
-            f"y header of combined {datatype} dataset tracked.",
-            y_combined_header=y_combined_header,
-            y_combined_header_count=len(y_combined_header),
-            dataset_type=datatype,
-            ID_path=SOURCE_FILE,
-            ID_function=load_and_combine.__name__
-        )
-
-        return (
-            X_combined_tensor, 
-            y_combined_tensor, 
-            X_combined_header, 
-            y_combined_header, 
-            preprocessor.schema,
-            preprocessor.output
-        )
-
-
-def annotate(X, y, id, meta):
-    """ Annotate a specified data tensor with its corresponding metadata 
-        required for federated training.
-
-    Args:
-        X (th.Tensor): Feature tensor to be annotated
-        y (th.Tensor): Target tensor to be annotated
-        id (str): Identifier of participant's WebsocketServerWorker 
-        meta (str): Classification of dataset (i.e. train/evaluate)
-    Returns:
-        Annotated dataset (th.Tensor)
-    """
-    X_annotated = X.tag(
-        "#X",
-        f"#{meta}"
-    ).describe(f"{meta}: Predictor values contributed by {id}")
-
-    y_annotated = y.tag(
-        "#y", 
-        f"#{meta}"
-    ).describe(f"{meta}: Target values contributed by {id}")
-
-    return X_annotated, y_annotated
-
-# @sy,
-# def create_training_template():
-#     """
-#     """
-
-def start_proc(participant=CustomServerWorker, out_dir=out_dir, **kwargs):
-    """ helper function for spinning up a websocket participant 
-    
-    Args:
-        participant (WebsocketServerWorker): Type of worker to instantiate
-        **kwargs: Parameters to be used for instantiation
-    Returns:
-        Federated worker
-    """
-
-    def target(server):
-        """ Initialises websocket server to listen to specified port for
-            incoming connections
-
-        Args:
-            server (WebsocketServerWorker): WS worker representing participant
-        """
-        server.start()
-
-    # def alternative_target(server):
-    #     """ Initialises Data centric server to listen to specified port for
-    #         incoming connections
-
-    #     Args:
-    #         server (WebsocketServerWorker): WS worker representing participant
-    #     """
-    #     driver_script_path = os.path.join(
-    #         src_dir, "rest_rpc", "core", "node", "run.sh"
-    #     )
-    #     command = "{} --id {} --host {} --port {} --start_local_db".format(
-    #         driver_script_path,
-    #         kwargs['id'],
-    #         kwargs['host'],
-    #         kwargs['port']
-    #     )
-    #     try:
-    #         worker_process = subprocess.run(
-    #             shlex.split(command),
-    #             check=True, 
-    #             stdout=subprocess.PIPE, 
-    #             stderr=subprocess.PIPE,
-    #             text=True
-    #         )
-    #         return worker_process
-
-    #     except subprocess.CalledProcessError as cpe:
-    #         logging.error(f"CustomWebsocketWorker: Something went wrong during tuning initialisation! {cpe}")
-    #         raise Exception
-        
-    action = kwargs.pop('action')
-    all_tags = kwargs.pop('tags')
-    all_alignments = kwargs.pop('alignments')
-
-    final_datasets = tuple()
-    for meta, tags in all_tags.items():
-
-        if tags:
-
-            feature_alignment = all_alignments[meta]['X']
-            target_alignment = all_alignments[meta]['y']
-            logging.debug(
-                f"Start process -> {meta} feature alignment indexes tracked.",
-                feature_alignment=feature_alignment, 
-                meta=meta,
-                ID_path=SOURCE_FILE,
-                ID_function=start_proc.__name__
-            )
-        
-            X_aligned, y_aligned, _, _, _, _ = load_and_combine(
-                action=action,
-                tags=tags,
-                X_alignments=feature_alignment,
-                y_alignments=target_alignment,
-                is_condensed=True, # After MFA, data MUST be condensed!
-                out_dir=out_dir
-            )
-            
-            logging.debug(
-                f"Start process -> Descriptors of aligned X shape for {meta} dataset tracked.",
-                X_aligned_shape=X_aligned.shape,
-                X_aligned_type=X_aligned.type(), 
-                ID_path=SOURCE_FILE,
-                ID_function=start_proc.__name__
-            )
-            logging.debug(
-                f"Start process -> Descriptors of aligned y shape of {meta} dataset tracked.",
-                y_aligned_shape=y_aligned.shape,
-                y_aligned_type=y_aligned.type(), 
-                ID_path=SOURCE_FILE,
-                ID_function=start_proc.__name__
-            )
-
-            X_aligned_annotated, y_aligned_annotated = annotate(
-                X=X_aligned, 
-                y=y_aligned, 
-                id=kwargs['id'], 
-                meta=f"{meta}"
-            )
-
-            X_aligned_annotated = X_aligned_annotated.to(device)
-            y_aligned_annotated = y_aligned_annotated.to(device)
-
-            final_datasets += (X_aligned_annotated, y_aligned_annotated)
-
-            logging.log(
-                level=NOTSET,
-                event=f"Loaded {meta} data: {X_aligned_annotated, y_aligned_annotated}",
-                ID_path=SOURCE_FILE,
-                ID_function=start_proc.__name__
-            )
-
-    kwargs['data'] = final_datasets  #[X, y]
-
-    logging.debug(
-        "Before participant initialisation - Registered workers in grid tracked.",
-        grid_known_workers=hook.local_worker._known_workers, 
-        ID_path=SOURCE_FILE,
-        ID_function=start_proc.__name__
-    )
-    logging.debug(
-        "Before participant initialisation - Registered workers in env tracked.",
-        env_known_workers=sy.local_worker._known_workers, 
-        ID_path=SOURCE_FILE,
-        ID_function=start_proc.__name__
-    )
-
-    # Originally, the WSS worker could function properly without mentioning
-    # a specific event loop. However, that's because it was ran as the main
-    # process, on the default event loop. However, since WSS worker is now 
-    # initialised as a child process, there is a need to define its very own
-    # event loop to separately drive the WSSW process.
-    loop = asyncio.new_event_loop()
-    asyncio.set_event_loop(loop)
-
-    # The initialised loop is then fed into WSSW as a custom governing loop
-    # Note: `auto_add=False` is necessary here because we want the WSSW object
-    #       to get automatically garbage collected once it is no longer used.
-    kwargs.update({'loop': loop})
-    logging.info(
-        "Worker metadata used for WSSW instantiation",
-        **kwargs,
-        ID_path=SOURCE_FILE,
-        ID_function=start_proc.__name__
-    )
-
-    server = participant(hook=hook, **kwargs)
-    # server.broadcast_queue = asyncio.Queue(loop=loop)
-
-    p = Process(target=target, args=(server,))
-
-    # Ensures that when process exits, it attempts to terminate all of its 
-    # daemonic child processes.
-    p.daemon = True
-
-    logging.debug(
-        "After participant initialisation - Registered workers in grid tracked.",
-        grid_known_workers=hook.local_worker._known_workers, 
-        ID_path=SOURCE_FILE,
-        ID_function=start_proc.__name__
-    )
-    logging.debug(
-        "After participant initialisation - Registered workers in env tracked.",
-        env_known_workers=sy.local_worker._known_workers, 
-        ID_path=SOURCE_FILE,
-        ID_function=start_proc.__name__
-    )
-
-    return p, server
-
-##########
-# Script #
-##########
-
-if __name__ == "__main__":
-    
-    # tags = [["edge_test_missing_coecerable_vals"], ["edge_test_misalign"]]
-    # print(load_and_combine(tags))
-
-    tabular_tags = [["tabular", "heartdisease_federated", "data1"]]#, "edge_test_missing_coecerable_vals"]]
-    # for tag in tabular_tags:
-    #     all_metadata = detect_metadata(tag)
-    #     print(all_metadata)
-
-    #     for _dir, metadata in all_metadata.items():
-    #         print(load_tabulars(_dir, metadata))
-
-    image_tags = [
-        ["image", "mnist_federated", "data1", "train"],
-        ["image", "mnist_federated", "data1", "predict"]
-    ]
-    # for tag in image_tags:
-    #     all_metadata = detect_metadata(tag)
-
-    #     for _dir, metadata in all_metadata.items():
-    #         print(load_images(_dir, metadata))
-    
-    # print(load_dataset(tabular_tags[0]))
-    print(load_and_combine(image_tags))
-    """
-    parser = argparse.ArgumentParser(description="Run websocket server worker.")
-
-    parser.add_argument(
-        "--host",
-        "-H",
-        type=str, 
-        default="localhost", #'172.16.2.11', 
-        help="Host for the connection"
-    )
-
-    parser.add_argument(
-        "--port",
-        "-p",
-        type=int, 
-        default=8020,
-        help="Port number of the websocket server worker, e.g. --port 8020"
-    )
-
-    parser.add_argument(
-        "--id",
-        "-i",
-        type=str,
-        required=True,
-        help="Name (id) of the websocket server worker, e.g. --id Alice"
-    )
-
-    parser.add_argument(
-        "--train",
-        "-t",
-        type=str,
-        nargs="+",
-        required=True,
-        help="Dataset Tag(s) to load into worker for TRAINING"
-    )
-
-    parser.add_argument(
-        "--evaluate",
-        "-e",
-        nargs="+",
-        type=str,
-        help="Dataset Tag(s) to load into worker for Evaluation"
-    )
-
-    parser.add_argument(
-        "--verbose",
-        "-v",
-        action="store_true",
-        help="if set, websocket server worker will be started in verbose mode"
-    )
-
-    kwargs = vars(parser.parse_args())
-    logging.info(f"Worker Parameters: {kwargs}")
-    
-    if os.name != "nt":
-        server = start_proc(WebsocketServerWorker, kwargs)
-    else:
-        server = WebsocketServerWorker(**kwargs)
-        server.start()
-=======
-#!/usr/bin/env python
-####################
-# Required Modules #
-####################
-
-# Generic/Built-in
-import argparse
-import asyncio
-import json
-import logging
-import os
-import shlex
-import subprocess
-from glob import glob
-from multiprocessing import Event, Process
-from pathlib import Path
-from typing import Dict, List, Tuple
-
-# Libs
-import numpy as np
-import pandas as pd
-import syft as sy
-import torch as th
-from syft.workers.websocket_server import WebsocketServerWorker
-
-# Custom
-from rest_rpc import app
-from rest_rpc.core.pipelines import (
-    Preprocessor, 
-    TabularPipe, 
-    ImagePipe, 
-    TextPipe
-)
-from rest_rpc.core.utils import MetaExtractor
-from rest_rpc.core.custom import CustomServerWorker
-
-##################
-# Configurations #
-##################
-
-logging.basicConfig(format='%(asctime)s - %(message)s', level=logging.DEBUG)
-
-# Avoid Pytorch deadlock issues
-th.set_num_threads(1)
-
-device = th.device('cuda' if th.cuda.is_available() else 'cpu')
-
-hook = sy.TorchHook(th, verbose=False) # toggle where necessary
-hook.local_worker.is_client_worker = False
-
-src_dir = app.config['SRC_DIR']
-data_dir = app.config['DATA_DIR']
-out_dir = app.config['OUT_DIR']
-
-cache_template = app.config['CACHE_TEMPLATE']
-outdir_template = cache_template['out_dir']
-X_template = cache_template['X']
-y_template = cache_template['y']
-df_template = cache_template['dataframe']
-catalogue_template = cache_template['catalogue']
-
-#############
-# Functions #
-#############
-
-def detect_metadata(tag: List[str]) -> Tuple[str, Dict[str, bool]]:
-    """ Retrieves participant defined metadata describing their declared 
-        datasets, as well as possible special operations they would like to
-        include or skip during preprocessing. All options and descriptors are
-        specified in a file called `metadata.json`, which MUST reside in the
-        same folder as the dataset itself.
-
-        IMPORTANT: 
-        1 tag leads to 1 `metadata.json` containing instructions for
-        formatting 1 or more datasets. These datasets MUST have the same:
-
-        1) Features     (for tabular)
-        2) Datatypes    (for tabular)
-        3) Dimensions   (for image)
-
-        These assumptions are necessary for successful combinations.
-
-    Args:
-        tag (list(str)): Tag of dataset to load into worker
-    Returns:
-        Core directory (str)
-        Metadata (dict) 
-    """
-    # Searches the data directory for all metadata specifications
-    all_metadata_paths = list(Path(data_dir).glob("**/metadata.json"))
-    logging.debug(f"all_metadata_paths: {all_metadata_paths}")
-    for meta_path in all_metadata_paths:
-
-        if set(tag).issubset(set(meta_path.parts)):
-
-            with open(meta_path, 'r') as s:
-                metadata = json.load(s)
-
-            core_dir = meta_path.parent
-
-            # By definition, 1 tag --> 1 set of metadata. Hence, stop searching
-            # once target metadata set is found
-            return core_dir, metadata
-
-    raise RuntimeError(f"Unable to detect core directory under tag '{tag}'!")
-
-
-def load_tabulars(tab_dir: str, metadata: dict, out_dir: str) -> pd.DataFrame:
-    """ Loads in all tabular datasets found in the specified tagged directory.
-        Tabular datasets are expected to exist as `.csv` files. While it is
-        preferable to separate and specify different `.csv` files under
-        different token tags, the system can handle multiple `.csv` files in a
-        single directory, on the condition that they MUST have the same:
-        
-        1) Schema       (i.e. no. of features)
-        2) Datatypes    (i.e. type encoded for each feature value)
-        3) Preprocessing priorities and exclusions
-
-        For example, participants are expected to organise their tabular 
-        datasets like this:
-        
-        eg.
-            /path
-                /matching
-                    /declared
-                        /tag_recommended
-                            dataset_1
-                            schema.json
-                            metadata.json
-                        /tag_unrecommended_but_supported
-                            dataset_2_1.csv
-                            dataset_2_2.csv
-                            schema.json
-                            metadata.json
-
-        IMPORTANT: 
-        `metadata.json` and `schema.json` are both expected to reside in the
-        same folder
-    """
-    core_dir = Path(tab_dir)
-    all_tab_paths = list(core_dir.glob("**/*.csv"))
-
-    if all_tab_paths:
-        tab_pipeline = TabularPipe(data=all_tab_paths, des_dir=out_dir)
-        tab_pipeline.run()
-
-        return tab_pipeline.offload()
-
-    else:
-        raise RuntimeError("No valid tabular datasets were detected!")
-
-
-def load_images(img_dir: str, metadata: dict, out_dir: str) -> pd.DataFrame:
-    """ Loads in all image datasets found in the specified tagged directory.
-        Image datasets are expected to be organised according to their classes.
-        For example, if a dataset consists of 3 classes, the folder structure
-        that participants are expected to organise their images like this:
-        
-        eg.
-            /path
-                /matching
-                    /declared
-                        /tag
-                            /class_1
-                                image_1.png
-                                image_2.png
-                            /class_2
-                                image_3.png
-                            /class_3
-                                image_4.png
-                            metadata.json
-                        /another_tag
-                            /class_1
-                                image_5.jpeg
-                        /one_last_tag
-                            /class_4
-                                image_6.gif
-
-        IMPORTANT: `metadata.json` is expected to reside in the same folder.
-    """
-    class_images = []
-    for _class in os.listdir(img_dir):
-
-        class_dir = Path(os.path.join(img_dir, _class)).resolve()
-
-        # Based on the dictated file structure, images are sorted in directories
-        # corresponding to their classes. Hence, extract these directories as
-        # class names. Ignore `metadata.json`.
-        if os.path.isdir(class_dir):
-            image_paths = [
-                x for x in class_dir.glob("**/*") 
-                if x.is_file() and not x.name.startswith('.') # skip hidden files
-            ]
-            class_images.append((_class, image_paths))
-
-    if class_images:
-        img_pipeline = ImagePipe(data=class_images, des_dir=out_dir)
-        img_pipeline.run()
-
-        return img_pipeline.offload()
-
-    else:
-        raise RuntimeError("No valid image datasets were detected!")
-
-
-def load_texts(txt_dir: str, metadata: dict, out_dir: str) -> pd.DataFrame:
-    """ Loads in all corpora found in the specified tagged directory.
-        Corpora are expected to exist as `.csv` files with only 2 columns, the
-        `text` and `target`. Multiple corpora are allowed in the same directory.
-
-        For example, participants are expected to organise their corpora like 
-        this:
-        
-        eg.
-            /path
-                /matching
-                    /declared
-                        /tag
-                            corpus_1.csv
-                            corpus_2.csv
-                            corpus_3.csv
-                            metadata.json
-
-        IMPORTANT: 
-        `metadata.json` is expected to reside in the direct child folder of the 
-        declared tagged directory.
-    """
-    core_dir = Path(txt_dir)
-    all_txt_paths = list(core_dir.glob("**/*.csv"))
-
-    if all_txt_paths:
-        operations = metadata['operations']
-        text_pipeline = TextPipe(
-            data=all_txt_paths, 
-            des_dir=out_dir, 
-            **operations
-        )
-        text_pipeline.run()
-
-        return text_pipeline.offload()
-
-    else:
-        raise RuntimeError("No valid corpora were detected!")
-
-
-def load_dataset(tag, out_dir=out_dir):
-    """ Loads in all datasets found in the specified tagged directory.
-        Note: A tag is defined as a list of n tokens, each token corresponding
-            to a sub-classification of datasets
-            eg. ["type_A", "v1"] corresponds to "~/data/type_A/v1/data.csv"
-                ["type_B"] corresponds to "~/data/type_B/data.csv"
-
-        IMPORTANT: All datasets detected along the declared tag MUST be of the
-                   SAME datatype!
-    Args:
-        tag (list(str)): Tag of dataset to load into worker
-    Returns:
-        Tag-unified dataset (pd.DataFrame)
-    """
-    core_dir, metadata = detect_metadata(tag)
-
-    if metadata:
-
-        datatype = metadata['datatype']
-        tag_key = "-".join(tag)
-        caching_dir = os.path.join(out_dir, datatype, tag_key)
-
-        if datatype == "tabular":
-            loaded_data = load_tabulars(core_dir, metadata, caching_dir)
-        elif datatype == "image":
-            loaded_data = load_images(core_dir, metadata, caching_dir)
-        elif datatype == "text":
-            loaded_data = load_texts(core_dir, metadata, caching_dir)
-        else:
-            raise ValueError(f"Specified Datatype {datatype} is not supported!")
-
-        logging.debug(f"Loaded tag data: {loaded_data}")
-        return loaded_data
-
-    else:
-        raise RuntimeError("No valid datasets were detected!")
-
-
-def load_and_combine(
-    action,
-    tags,         
-    X_alignments: List[str] = None,
-    y_alignments: List[str] = None,
-    is_condensed: bool = False,
-    out_dir: str = out_dir
-):
-    """ Loads in all datasets found along the corresponding subdirectory
-        sequence defined by the specified tags, and combines them into a single
-        unified dataset.
-        Assumption: 1) All datasets form the same tag sequence must have the 
-                       same shape (i.e. completely-feature aligned)
-                    2) Same features across datasets should have the same 
-                       declared datatypes
-    
-    Args:
-        tags (list(list(str))): Tags of datasets to load into worker
-    Returns:
-        X_combined_tensor (th.Tensor)
-        y_combined_tensor (th.Tensor)
-        X_header (list(str))
-        y_header (list(str))
-        Combined Schema (dict(str))
-        combined_df (pd.DataFrame)
-    """
-    aggregate_des_dir = os.path.join( 
-        out_dir, 
-        "aggregates",
-        "-".join([token for tag in tags for token in tag])
-    )
-
-    unified_pipedata = sum([
-        load_dataset(tag=tag, out_dir=out_dir)
-        for tag in tags
-    ])
-
-    logging.debug(f"unified piped data: {unified_pipedata.data}")
-
-    # For now, assume that a participant will only declare 1 type of data per 
-    # project. This will be revised in future to handle multiple datatype 
-    # declarations (changes have to be made on the TTP to handle multiple
-    # datatype alignments concurrently)
-    combined_data = unified_pipedata.compute()
-    for datatype, data in combined_data.items():
-
-        logging.debug(f"Data size: {len(data.columns)}")
-        logging.debug(f"Data columns: {data.columns}")
-        logging.debug(f"Data: {data}")
-
-        preprocessor = Preprocessor(
-            datatype=datatype, 
-            data=data, 
-            des_dir=aggregate_des_dir
-        )
-        preprocessor.run()
-
-        logging.debug(f"Interpolated combined data: {preprocessor.output} {preprocessor.output.shape}")
-
-        (
-            X_combined_tensor, 
-            y_combined_tensor, 
-            X_combined_header, 
-            y_combined_header
-        ) = preprocessor.transform(
-            action=action,
-            X_alignments=X_alignments,
-            y_alignments=y_alignments,
-            is_condensed=is_condensed # before MFA, data MUST NOT be condensed
-        )
-
-        preprocessor.offload()
-
-        meta_extractor = MetaExtractor(
-            df=preprocessor.output, 
-            schema=preprocessor.schema,
-            dataset_type=datatype  # Dataset_type is either tab, img, txt
-        )
-        
-        meta_extractor.extract() 
-
-        logging.debug(f"X_combined_header: {X_combined_header} {len(X_combined_header)}")
-        logging.debug(f"y_combined_header: {y_combined_header} {len(y_combined_header)}")
-        logging.debug(f"Extracted Metadata: {meta_extractor.metadata}")
-
-        return (
-            X_combined_tensor, 
-            y_combined_tensor, 
-            X_combined_header, 
-            y_combined_header, 
-            preprocessor.schema,
-            preprocessor.output,
-            meta_extractor.metadata
-        )
-
-
-# @sy,
-# def create_training_template():
-#     """
-#     """
-
-
-def load_proc(keys, **kwargs) -> dict:
-    """ Helper function for loading & metadata analysis of specified datasets
-
-    Args:
-        keys (dict(str, str)): 
-    Returns:
-        Operations archive (dict)
-    """
-    headers = {}
-    schemas = {}
-    metadata = {}
-    exports = {}
-    for meta, tags in kwargs['tags'].items():
-
-        if tags:
-
-            sub_keys = {**keys, 'meta': meta}
-
-            # Prepare output directory for tensor export
-            project_meta_dir = outdir_template.safe_substitute(sub_keys)
-            project_cache_dir = os.path.join(project_meta_dir, "cache")
-            os.makedirs(project_cache_dir, exist_ok=True)
-
-            (
-                X_tensor, y_tensor, 
-                X_header, y_header, 
-                schema, 
-                df, 
-                meta_stats
-            ) = load_and_combine(
-                action=kwargs['action'],
-                tags=tags, 
-                out_dir=project_cache_dir,
-                is_condensed=False
-            )
-
-            logging.debug(f"Polled X_header: {X_header}")
-            logging.debug(f"Polled y_header: {y_header}")
-
-            # Export X & y tensors for subsequent use
-            X_export_path = X_template.safe_substitute(sub_keys)
-            with open(X_export_path, 'wb') as xep:
-                np.save(xep, X_tensor.numpy())
-
-            y_export_path = y_template.safe_substitute(sub_keys)
-            with open(y_export_path, 'wb') as yep:
-                np.save(yep, y_tensor.numpy())
-
-            # Export combined dataframe for subsequent use
-            df_export_path = df_template.safe_substitute(sub_keys)
-            df.to_csv(df_export_path, encoding='utf-8')
-
-            exports[meta] = {
-                'X': X_export_path, 
-                'y': y_export_path,
-                'dataframe': df_export_path
-            }
-            headers[meta] = {'X': X_header, 'y': y_header}
-            schemas[meta] = schema
-            metadata[meta] = meta_stats
-
-            logging.debug(f"Exports: {exports}")
-
-    # Export headers, schema & metadata extracted to "catalogue.json"
-    catalogue_outpath = catalogue_template.safe_substitute(keys)            
-    catalogue = {
-        'headers': headers, 
-        'schemas': schemas, 
-        'metadata': metadata
-    }
-    with open(catalogue_outpath, 'w') as cp:
-        json.dump(catalogue, cp)
-
-    return {
-        'tags': kwargs['tags'],
-        'headers': headers,
-        'schemas': schemas,
-        'metadata': metadata, 
-        'exports': exports
-    }
-
-
-def annotate(X, y, id, meta):
-    """ Annotate a specified data tensor with its corresponding metadata 
-        required for federated training.
-
-    Args:
-        X (th.Tensor): Feature tensor to be annotated
-        y (th.Tensor): Target tensor to be annotated
-        id (str): Identifier of participant's WebsocketServerWorker 
-        meta (str): Classification of dataset (i.e. train/evaluate)
-    Returns:
-        Annotated dataset (th.Tensor)
-    """
-    X_annotated = X.tag(
-        "#X",
-        f"#{meta}"
-    ).describe(f"{meta}: Predictor values contributed by {id}")
-
-    y_annotated = y.tag(
-        "#y", 
-        f"#{meta}"
-    ).describe(f"{meta}: Target values contributed by {id}")
-
-    return X_annotated, y_annotated
-
-
-def start_proc(participant=CustomServerWorker, out_dir=out_dir, **kwargs):
-    """ helper function for spinning up a websocket participant 
-    
-    Args:
-        participant (WebsocketServerWorker): Type of worker to instantiate
-        **kwargs: Parameters to be used for instantiation
-    Returns:
-        Federated worker
-    """
-
-    def target(kwargs):
-        """ Initialises websocket server to listen to specified port for
-            incoming connections
-
-        Args:
-            server (WebsocketServerWorker): WS worker representing participant
-        """
-        loop = asyncio.new_event_loop()
-        asyncio.set_event_loop(loop)
-
-        server = participant(hook=hook, **kwargs)
-        server.start()
-
-    # def alternative_target(server):
-    #     """ Initialises Data centric server to listen to specified port for
-    #         incoming connections
-
-    #     Args:
-    #         server (WebsocketServerWorker): WS worker representing participant
-    #     """
-    #     driver_script_path = os.path.join(
-    #         src_dir, "rest_rpc", "core", "node", "run.sh"
-    #     )
-    #     command = "{} --id {} --host {} --port {} --start_local_db".format(
-    #         driver_script_path,
-    #         kwargs['id'],
-    #         kwargs['host'],
-    #         kwargs['port']
-    #     )
-    #     try:
-    #         worker_process = subprocess.run(
-    #             shlex.split(command),
-    #             check=True, 
-    #             stdout=subprocess.PIPE, 
-    #             stderr=subprocess.PIPE,
-    #             text=True
-    #         )
-    #         return worker_process
-
-    #     except subprocess.CalledProcessError as cpe:
-    #         logging.error(f"CustomWebsocketWorker: Something went wrong during tuning initialisation! {cpe}")
-    #         raise Exception
-        
-    action = kwargs.pop('action')
-    all_tags = kwargs.pop('tags')
-    all_alignments = kwargs.pop('alignments')
-
-    final_datasets = tuple()
-    for meta, tags in all_tags.items():
-
-        if tags:
-
-            feature_alignment = all_alignments[meta]['X']
-            target_alignment = all_alignments[meta]['y']
-            logging.debug(f"Start process - feature alignment indexes: {feature_alignment}")
-        
-            X_aligned, y_aligned, _, _, _, _, _ = load_and_combine(
-                action=action,
-                tags=tags,
-                X_alignments=feature_alignment,
-                y_alignments=target_alignment,
-                is_condensed=True, # After MFA, data MUST be condensed!
-                out_dir=out_dir
-            )
-            
-            logging.debug(f"Start process - X shape: {X_aligned.shape} {X_aligned.type()}")
-            logging.debug(f"Start process - y shape: {y_aligned.shape} {y_aligned.type()}")
-
-            X_aligned_annotated, y_aligned_annotated = annotate(
-                X=X_aligned, 
-                y=y_aligned, 
-                id=kwargs['id'], 
-                meta=f"{meta}"
-            )
-
-            X_aligned_annotated = X_aligned_annotated.to(device)
-            y_aligned_annotated = y_aligned_annotated.to(device)
-
-            final_datasets += (X_aligned_annotated, y_aligned_annotated)
-
-            logging.debug(f"Loaded {meta} data: {X_aligned_annotated, y_aligned_annotated}")
-
-    kwargs['data'] = final_datasets  #[X, y]
-    logging.info(f"Worker metadata: {kwargs}")
-
-    logging.debug(f"Before participant initialisation - Registered workers in grid: {hook.local_worker._known_workers}")
-    logging.debug(f"Before participant initialisation - Registered workers in env : {sy.local_worker._known_workers}")
-
-    # Originally, the WSS worker could function properly without mentioning
-    # a specific event loop. However, that's because it was ran as the main
-    # process, on the default event loop. However, since WSS worker is now 
-    # initialised as a child process, there is a need to define its very own
-    # event loop to separately drive the WSSW process.
-    # loop = asyncio.new_event_loop()
-    # asyncio.set_event_loop(loop)
-
-    # The initialised loop is then fed into WSSW as a custom governing loop
-    # Note: `auto_add=False` is necessary here because we want the WSSW object
-    #       to get automatically garbage collected once it is no longer used.
-    # kwargs.update({'loop': loop})
-    # logging.debug(f"WSSW's kwargs: {kwargs}")
-
-    # server = participant(hook=hook, **kwargs)
-    # server.broadcast_queue = asyncio.Queue(loop=loop)
-
-    p = Process(target=target, args=(kwargs,))
-    # import threading
-    # p = threading.Thread(target=server.start)
-
-    # Ensures that when process exits, it attempts to terminate all of its 
-    # daemonic child processes.
-    p.daemon = True
-
-    logging.debug(f"After participant initialisation - Registered workers in grid: {hook.local_worker._known_workers}")
-    logging.debug(f"After participant initialisation - Registered workers in env : {sy.local_worker._known_workers}")
-
-    # return p, server
-    return p
-
-##########
-# Script #
-##########
-
-if __name__ == "__main__":
-    
-    # tags = [["edge_test_missing_coecerable_vals"], ["edge_test_misalign"]]
-    # print(load_and_combine(tags))
-
-    tabular_tags = [["tabular", "heartdisease_federated", "data1"]]#, "edge_test_missing_coecerable_vals"]]
-    # for tag in tabular_tags:
-    #     all_metadata = detect_metadata(tag)
-    #     print(all_metadata)
-
-    #     for _dir, metadata in all_metadata.items():
-    #         print(load_tabulars(_dir, metadata))
-
-    image_tags = [
-        ["image", "mnist_federated", "data1", "train"],
-        ["image", "mnist_federated", "data1", "predict"]
-    ]
-    # for tag in image_tags:
-    #     all_metadata = detect_metadata(tag)
-
-    #     for _dir, metadata in all_metadata.items():
-    #         print(load_images(_dir, metadata))
-    
-    # print(load_dataset(tabular_tags[0]))
-    print(load_and_combine(image_tags))
-    """
-    parser = argparse.ArgumentParser(description="Run websocket server worker.")
-
-    parser.add_argument(
-        "--host",
-        "-H",
-        type=str, 
-        default="localhost", #'172.16.2.11', 
-        help="Host for the connection"
-    )
-
-    parser.add_argument(
-        "--port",
-        "-p",
-        type=int, 
-        default=8020,
-        help="Port number of the websocket server worker, e.g. --port 8020"
-    )
-
-    parser.add_argument(
-        "--id",
-        "-i",
-        type=str,
-        required=True,
-        help="Name (id) of the websocket server worker, e.g. --id Alice"
-    )
-
-    parser.add_argument(
-        "--train",
-        "-t",
-        type=str,
-        nargs="+",
-        required=True,
-        help="Dataset Tag(s) to load into worker for TRAINING"
-    )
-
-    parser.add_argument(
-        "--evaluate",
-        "-e",
-        nargs="+",
-        type=str,
-        help="Dataset Tag(s) to load into worker for Evaluation"
-    )
-
-    parser.add_argument(
-        "--verbose",
-        "-v",
-        action="store_true",
-        help="if set, websocket server worker will be started in verbose mode"
-    )
-
-    kwargs = vars(parser.parse_args())
-    logging.info(f"Worker Parameters: {kwargs}")
-    
-    if os.name != "nt":
-        server = start_proc(WebsocketServerWorker, kwargs)
-    else:
-        server = WebsocketServerWorker(**kwargs)
-        server.start()
->>>>>>> 4ff81975
-    """+#!/usr/bin/env python
+
+####################
+# Required Modules #
+####################
+
+# Generic/Built-in
+import argparse
+import asyncio
+import json
+import os
+import shlex
+import subprocess
+from glob import glob
+from logging import NOTSET
+from multiprocessing import Event, Process
+from pathlib import Path
+from typing import Dict, List, Tuple
+
+# Libs
+import numpy as np
+import pandas as pd
+import syft as sy
+import torch as th
+from syft.workers.websocket_server import WebsocketServerWorker
+
+# Custom
+from rest_rpc import app
+from rest_rpc.core.pipelines import (
+    Preprocessor, 
+    TabularPipe, 
+    ImagePipe, 
+    TextPipe
+)
+from rest_rpc.core.utils import MetaExtractor
+from rest_rpc.core.custom import CustomServerWorker
+
+##################
+# Configurations #
+##################
+
+SOURCE_FILE = os.path.abspath(__file__)
+
+# Avoid Pytorch deadlock issues
+th.set_num_threads(1)
+
+device = th.device('cuda' if th.cuda.is_available() else 'cpu')
+
+hook = sy.TorchHook(th, verbose=False) # toggle where necessary
+hook.local_worker.is_client_worker = False
+
+src_dir = app.config['SRC_DIR']
+data_dir = app.config['DATA_DIR']
+out_dir = app.config['OUT_DIR']
+
+cache_template = app.config['CACHE_TEMPLATE']
+outdir_template = cache_template['out_dir']
+X_template = cache_template['X']
+y_template = cache_template['y']
+df_template = cache_template['dataframe']
+catalogue_template = cache_template['catalogue']
+
+logging = app.config['NODE_LOGGER'].synlog
+logging.debug("server.py logged", Description="No Changes")
+
+#############
+# Functions #
+#############
+
+def detect_metadata(tag: List[str]) -> Tuple[str, Dict[str, bool]]:
+    """ Retrieves participant defined metadata describing their declared 
+        datasets, as well as possible special operations they would like to
+        include or skip during preprocessing. All options and descriptors are
+        specified in a file called `metadata.json`, which MUST reside in the
+        same folder as the dataset itself.
+
+        IMPORTANT: 
+        1 tag leads to 1 `metadata.json` containing instructions for
+        formatting 1 or more datasets. These datasets MUST have the same:
+
+        1) Features     (for tabular)
+        2) Datatypes    (for tabular)
+        3) Dimensions   (for image)
+
+        These assumptions are necessary for successful combinations.
+
+    Args:
+        tag (list(str)): Tag of dataset to load into worker
+    Returns:
+        Core directory (str)
+        Metadata (dict) 
+    """
+    # Searches the data directory for all metadata specifications
+    all_metadata_paths = list(Path(data_dir).glob("**/metadata.json"))
+    logging.debug(
+        f"Detected metadata paths tracked.",
+        metadata_paths=all_metadata_paths, 
+        ID_path=SOURCE_FILE,
+        ID_function=detect_metadata.__name__
+    )
+
+    for meta_path in all_metadata_paths:
+
+        if set(tag).issubset(set(meta_path.parts)):
+
+            with open(meta_path, 'r') as s:
+                metadata = json.load(s)
+
+            core_dir = meta_path.parent
+
+            # By definition, 1 tag --> 1 set of metadata. Hence, stop searching
+            # once target metadata set is found
+            return core_dir, metadata
+
+    logging.error(
+        f"Unable to detect core directory under tag '{tag}'!", 
+        ID_path=SOURCE_FILE,
+        ID_function=detect_metadata.__name__
+    )
+    raise RuntimeError(f"Unable to detect core directory under tag '{tag}'!")
+
+
+def load_tabulars(tab_dir: str, metadata: dict, out_dir: str) -> pd.DataFrame:
+    """ Loads in all tabular datasets found in the specified tagged directory.
+        Tabular datasets are expected to exist as `.csv` files. While it is
+        preferable to separate and specify different `.csv` files under
+        different token tags, the system can handle multiple `.csv` files in a
+        single directory, on the condition that they MUST have the same:
+        
+        1) Schema       (i.e. no. of features)
+        2) Datatypes    (i.e. type encoded for each feature value)
+        3) Preprocessing priorities and exclusions
+
+        For example, participants are expected to organise their tabular 
+        datasets like this:
+        
+        eg.
+            /path
+                /matching
+                    /declared
+                        /tag_recommended
+                            dataset_1
+                            schema.json
+                            metadata.json
+                        /tag_unrecommended_but_supported
+                            dataset_2_1.csv
+                            dataset_2_2.csv
+                            schema.json
+                            metadata.json
+
+        IMPORTANT: 
+        `metadata.json` and `schema.json` are both expected to reside in the
+        same folder
+    """
+    core_dir = Path(tab_dir)
+    all_tab_paths = list(core_dir.glob("**/*.csv"))
+
+    if all_tab_paths:
+        tab_pipeline = TabularPipe(data=all_tab_paths, des_dir=out_dir)
+        tab_pipeline.run()
+
+        return tab_pipeline.offload()
+
+    else:
+        logging.error(
+            "No valid tabular datasets were detected!", 
+            ID_path=SOURCE_FILE,
+            ID_function=detect_metadata.__name__
+        )
+        raise RuntimeError("No valid tabular datasets were detected!")
+
+
+def load_images(img_dir: str, metadata: dict, out_dir: str) -> pd.DataFrame:
+    """ Loads in all image datasets found in the specified tagged directory.
+        Image datasets are expected to be organised according to their classes.
+        For example, if a dataset consists of 3 classes, the folder structure
+        that participants are expected to organise their images like this:
+        
+        eg.
+            /path
+                /matching
+                    /declared
+                        /tag
+                            /class_1
+                                image_1.png
+                                image_2.png
+                            /class_2
+                                image_3.png
+                            /class_3
+                                image_4.png
+                            metadata.json
+                        /another_tag
+                            /class_1
+                                image_5.jpeg
+                        /one_last_tag
+                            /class_4
+                                image_6.gif
+
+        IMPORTANT: `metadata.json` is expected to reside in the same folder.
+    """
+    class_images = []
+    for _class in os.listdir(img_dir):
+
+        class_dir = Path(os.path.join(img_dir, _class)).resolve()
+
+        # Based on the dictated file structure, images are sorted in directories
+        # corresponding to their classes. Hence, extract these directories as
+        # class names. Ignore `metadata.json`.
+        if os.path.isdir(class_dir):
+            image_paths = [
+                x for x in class_dir.glob("**/*") 
+                if x.is_file() and not x.name.startswith('.') # skip hidden files
+            ]
+            class_images.append((_class, image_paths))
+
+    if class_images:
+        img_pipeline = ImagePipe(data=class_images, des_dir=out_dir)
+        img_pipeline.run()
+
+        return img_pipeline.offload()
+
+    else:
+        logging.error(
+            "No valid image datasets were detected!",
+            ID_path=SOURCE_FILE,
+            ID_function=detect_metadata.__name__
+        )
+        raise RuntimeError("No valid image datasets were detected!")
+
+
+def load_texts(txt_dir: str, metadata: dict, out_dir: str) -> pd.DataFrame:
+    """ Loads in all corpora found in the specified tagged directory.
+        Corpora are expected to exist as `.csv` files with only 2 columns, the
+        `text` and `target`. Multiple corpora are allowed in the same directory.
+
+        For example, participants are expected to organise their corpora like 
+        this:
+        
+        eg.
+            /path
+                /matching
+                    /declared
+                        /tag
+                            corpus_1.csv
+                            corpus_2.csv
+                            corpus_3.csv
+                            metadata.json
+
+        IMPORTANT: 
+        `metadata.json` is expected to reside in the direct child folder of the 
+        declared tagged directory.
+    """
+    core_dir = Path(txt_dir)
+    all_txt_paths = list(core_dir.glob("**/*.csv"))
+
+    if all_txt_paths:
+        operations = metadata['operations']
+        text_pipeline = TextPipe(
+            data=all_txt_paths, 
+            des_dir=out_dir, 
+            **operations
+        )
+        text_pipeline.run()
+
+        return text_pipeline.offload()
+
+    else:
+        logging.error(
+            "No valid corpora were detected!", 
+            ID_path=SOURCE_FILE,
+            ID_function=load_texts.__name__
+        )
+        raise RuntimeError("No valid corpora were detected!")
+
+
+def load_dataset(tag, out_dir=out_dir):
+    """ Loads in all datasets found in the specified tagged directory.
+        Note: A tag is defined as a list of n tokens, each token corresponding
+            to a sub-classification of datasets
+            eg. ["type_A", "v1"] corresponds to "~/data/type_A/v1/data.csv"
+                ["type_B"] corresponds to "~/data/type_B/data.csv"
+
+        IMPORTANT: All datasets detected along the declared tag MUST be of the
+                   SAME datatype!
+    Args:
+        tag (list(str)): Tag of dataset to load into worker
+    Returns:
+        Tag-unified dataset (pd.DataFrame)
+    """
+    core_dir, metadata = detect_metadata(tag)
+
+    if metadata:
+
+        datatype = metadata['datatype']
+        tag_key = "-".join(tag)
+        caching_dir = os.path.join(out_dir, datatype, tag_key)
+
+        if datatype == "tabular":
+            loaded_data = load_tabulars(core_dir, metadata, caching_dir)
+        elif datatype == "image":
+            loaded_data = load_images(core_dir, metadata, caching_dir)
+        elif datatype == "text":
+            loaded_data = load_texts(core_dir, metadata, caching_dir)
+        else:
+            logging.error(
+                f"Specified Datatype {datatype} is not supported!", 
+                ID_path=SOURCE_FILE,
+                ID_function=load_dataset.__name__
+            )
+            raise ValueError(f"Specified Datatype {datatype} is not supported!")
+
+        logging.log(
+            level=NOTSET,
+            event=f"Loaded tag data: {loaded_data}", 
+            ID_path=SOURCE_FILE,
+            ID_function=load_dataset.__name__
+        )
+        return loaded_data
+
+    else:
+        logging.error(
+            "No valid datasets were detected!", 
+            ID_path=SOURCE_FILE,
+            ID_function=load_dataset.__name__
+        )
+        raise RuntimeError("No valid datasets were detected!")
+
+
+def load_and_combine(
+    action: str,
+    tags: List[List[str]],         
+    X_alignments: List[str] = None,
+    y_alignments: List[str] = None,
+    is_condensed: bool = False,
+    out_dir: str = out_dir
+):
+    """ Loads in all datasets found along the corresponding subdirectory
+        sequence defined by the specified tags, and combines them into a single
+        unified dataset.
+        Assumption: 1) All datasets form the same tag sequence must have the 
+                       same shape (i.e. completely-feature aligned)
+                    2) Same features across datasets should have the same 
+                       declared datatypes
+    
+    Args:
+        action (str): Type of ML operation to be executed. Supported options
+            are as follows:
+            1) 'regress': Orchestrates FL grid to perform regression
+            2) 'classify': Orchestrates FL grid to perform classification
+            3) 'cluster': TBA
+            4) 'associate': TBA
+        tags (list(list(str))): Tags of datasets to load into worker
+    Returns:
+        X_combined_tensor (th.Tensor)
+        y_combined_tensor (th.Tensor)
+        X_header (list(str))
+        y_header (list(str))
+        Combined Schema (dict(str))
+        combined_df (pd.DataFrame)
+    """
+    aggregate_des_dir = os.path.join( 
+        out_dir, 
+        "aggregates",
+        "-".join([token for tag in tags for token in tag])
+    )
+
+    unified_pipedata = sum([
+        load_dataset(tag=tag, out_dir=out_dir)
+        for tag in tags
+    ])
+
+    logging.log(
+        level=NOTSET,
+        event=f"unified piped data: {unified_pipedata.data}", 
+        ID_path=SOURCE_FILE,
+        ID_function=load_and_combine.__name__
+    )
+
+    # For now, assume that a participant will only declare 1 type of data per 
+    # project. This will be revised in future to handle multiple datatype 
+    # declarations (changes have to be made on the TTP to handle multiple
+    # datatype alignments concurrently)
+    combined_data = unified_pipedata.compute()
+    for datatype, data in combined_data.items():
+
+        logging.log(
+            level=NOTSET,
+            event=f"combined {datatype} dataset tracked.", 
+            dataset=data,
+            dataset_type=datatype,
+            ID_path=SOURCE_FILE,
+            ID_function=load_and_combine.__name__
+        )
+        logging.debug(
+            f"Meta-statistics of combined {datatype} dataset tracked.",
+            dataset_type=datatype,
+            dataset_size=len(data.columns), 
+            dataset_columns=data.columns,
+            ID_path=SOURCE_FILE,
+            ID_function=load_and_combine.__name__
+        )
+
+        preprocessor = Preprocessor(
+            datatype=datatype, 
+            data=data, 
+            des_dir=aggregate_des_dir
+        )
+        preprocessor.run()
+
+        logging.log(
+            level=NOTSET,
+            event=f"Interpolated combined {datatype} data tracked", 
+            interpolated_dataset=preprocessor.output,
+            interpolated_dataset_shape=preprocessor.output.shape,
+            dataset_type=datatype,
+            ID_path=SOURCE_FILE,
+            ID_function=load_and_combine.__name__
+        )
+
+        (
+            X_combined_tensor, 
+            y_combined_tensor, 
+            X_combined_header, 
+            y_combined_header
+        ) = preprocessor.transform(
+            action=action,
+            X_alignments=X_alignments,
+            y_alignments=y_alignments,
+            is_condensed=is_condensed # before MFA, data MUST NOT be condensed
+        )
+
+        preprocessor.offload()
+
+        meta_extractor = MetaExtractor(
+            df=preprocessor.output, 
+            schema=preprocessor.schema,
+            dataset_type=datatype  # Dataset_type is either tab, img, txt
+        )
+
+        meta_extractor.extract() 
+
+        logging.debug(
+            f"X header of combined {datatype} dataset tracked.",
+            X_combined_header=X_combined_header,
+            X_combined_header_count=len(X_combined_header), 
+            dataset_type=datatype,
+            ID_path=SOURCE_FILE,
+            ID_function=load_and_combine.__name__
+        )
+        logging.debug(
+            f"y header of combined {datatype} dataset tracked.",
+            y_combined_header=y_combined_header,
+            y_combined_header_count=len(y_combined_header),
+            dataset_type=datatype,
+            ID_path=SOURCE_FILE,
+            ID_function=load_and_combine.__name__
+        )
+        logging.debug(
+            f"Extracted Metadata of combined {datatype} dataset tracked.",
+            dataset_metadata=meta_extractor.metadata,
+            dataset_type=datatype,
+            ID_path=SOURCE_FILE,
+            ID_function=load_and_combine.__name__
+        )
+
+        return (
+            X_combined_tensor, 
+            y_combined_tensor, 
+            X_combined_header, 
+            y_combined_header, 
+            preprocessor.schema,
+            preprocessor.output,
+            meta_extractor.metadata
+        )
+
+
+def load_proc(keys: Dict[str, str], **kwargs) -> dict:
+    """ Helper function for loading & metadata analysis of specified datasets
+
+    Args:
+        keys (dict(str, str)): Composite keys identifying a federated cycle
+    Returns:
+        Operations archive (dict)
+    """
+    headers = {}
+    schemas = {}
+    metadata = {}
+    exports = {}
+    for meta, tags in kwargs['tags'].items():
+
+        if tags:
+
+            sub_keys = {**keys, 'meta': meta}
+
+            # Prepare output directory for tensor export
+            project_meta_dir = outdir_template.safe_substitute(sub_keys)
+            project_cache_dir = os.path.join(project_meta_dir, "cache")
+            os.makedirs(project_cache_dir, exist_ok=True)
+
+            (
+                X_tensor, y_tensor, 
+                X_header, y_header, 
+                schema, 
+                df, 
+                meta_stats
+            ) = load_and_combine(
+                action=kwargs['action'],
+                tags=tags, 
+                out_dir=project_cache_dir,
+                is_condensed=False
+            )
+
+            logging.debug(
+                f"Loaded X_header for specified federated cycle tracked.", 
+                X_header=X_header,
+                ID_path=SOURCE_FILE,
+                ID_function=load_proc.__name__,
+                **keys
+            )
+            logging.debug(
+                f"Loaded y_header for specified federated cycle tracked.",
+                y_header=y_header, 
+                ID_path=SOURCE_FILE,
+                ID_function=load_proc.__name__,
+                **keys
+            )
+
+            # Export X & y tensors for subsequent use
+            X_export_path = X_template.safe_substitute(sub_keys)
+            with open(X_export_path, 'wb') as xep:
+                np.save(xep, X_tensor.numpy())
+
+            y_export_path = y_template.safe_substitute(sub_keys)
+            with open(y_export_path, 'wb') as yep:
+                np.save(yep, y_tensor.numpy())
+
+            # Export combined dataframe for subsequent use
+            df_export_path = df_template.safe_substitute(sub_keys)
+            df.to_csv(df_export_path, encoding='utf-8')
+
+            exports[meta] = {
+                'X': X_export_path, 
+                'y': y_export_path,
+                'dataframe': df_export_path
+            }
+            headers[meta] = {'X': X_header, 'y': y_header}
+            schemas[meta] = schema
+            metadata[meta] = meta_stats
+
+            logging.debug(
+                f"Generated Exports for federated cycle tracked.",
+                exports=exports, 
+                ID_path=SOURCE_FILE,
+                ID_function=load_proc.__name__,
+                **keys
+            )
+
+    # Export headers, schema & metadata extracted to "catalogue.json"
+    catalogue_outpath = catalogue_template.safe_substitute(keys)            
+    catalogue = {
+        'headers': headers, 
+        'schemas': schemas, 
+        'metadata': metadata
+    }
+    with open(catalogue_outpath, 'w') as cp:
+        json.dump(catalogue, cp)
+
+    return {
+        'tags': kwargs['tags'],
+        'headers': headers,
+        'schemas': schemas,
+        'metadata': metadata, 
+        'exports': exports
+    }
+
+
+def annotate(X, y, id, meta):
+    """ Annotate a specified data tensor with its corresponding metadata 
+        required for federated training.
+
+    Args:
+        X (th.Tensor): Feature tensor to be annotated
+        y (th.Tensor): Target tensor to be annotated
+        id (str): Identifier of participant's WebsocketServerWorker 
+        meta (str): Classification of dataset (i.e. train/evaluate)
+    Returns:
+        Annotated dataset (th.Tensor)
+    """
+    X_annotated = X.tag(
+        "#X",
+        f"#{meta}"
+    ).describe(f"{meta}: Predictor values contributed by {id}")
+
+    y_annotated = y.tag(
+        "#y", 
+        f"#{meta}"
+    ).describe(f"{meta}: Target values contributed by {id}")
+
+    return X_annotated, y_annotated
+
+# @sy,
+# def create_training_template():
+#     """
+#     """
+
+def start_proc(participant=CustomServerWorker, out_dir=out_dir, **kwargs):
+    """ helper function for spinning up a websocket participant 
+    
+    Args:
+        participant (WebsocketServerWorker): Type of worker to instantiate
+        **kwargs: Parameters to be used for instantiation
+    Returns:
+        Federated worker
+    """
+
+    def target(server):
+        """ Initialises websocket server to listen to specified port for
+            incoming connections
+
+        Args:
+            server (WebsocketServerWorker): WS worker representing participant
+        """
+        server.start()
+
+    # def alternative_target(server):
+    #     """ Initialises Data centric server to listen to specified port for
+    #         incoming connections
+
+    #     Args:
+    #         server (WebsocketServerWorker): WS worker representing participant
+    #     """
+    #     driver_script_path = os.path.join(
+    #         src_dir, "rest_rpc", "core", "node", "run.sh"
+    #     )
+    #     command = "{} --id {} --host {} --port {} --start_local_db".format(
+    #         driver_script_path,
+    #         kwargs['id'],
+    #         kwargs['host'],
+    #         kwargs['port']
+    #     )
+    #     try:
+    #         worker_process = subprocess.run(
+    #             shlex.split(command),
+    #             check=True, 
+    #             stdout=subprocess.PIPE, 
+    #             stderr=subprocess.PIPE,
+    #             text=True
+    #         )
+    #         return worker_process
+
+    #     except subprocess.CalledProcessError as cpe:
+    #         logging.error(f"CustomWebsocketWorker: Something went wrong during tuning initialisation! {cpe}")
+    #         raise Exception
+        
+    action = kwargs.pop('action')
+    all_tags = kwargs.pop('tags')
+    all_alignments = kwargs.pop('alignments')
+
+    final_datasets = tuple()
+    for meta, tags in all_tags.items():
+
+        if tags:
+
+            feature_alignment = all_alignments[meta]['X']
+            target_alignment = all_alignments[meta]['y']
+            logging.debug(
+                f"Start process -> {meta} feature alignment indexes tracked.",
+                feature_alignment=feature_alignment, 
+                meta=meta,
+                ID_path=SOURCE_FILE,
+                ID_function=start_proc.__name__
+            )
+        
+            X_aligned, y_aligned, _, _, _, _, _ = load_and_combine(
+                action=action,
+                tags=tags,
+                X_alignments=feature_alignment,
+                y_alignments=target_alignment,
+                is_condensed=True, # After MFA, data MUST be condensed!
+                out_dir=out_dir
+            )
+            
+            logging.debug(
+                f"Start process -> Descriptors of aligned X shape for {meta} dataset tracked.",
+                X_aligned_shape=X_aligned.shape,
+                X_aligned_type=X_aligned.type(), 
+                ID_path=SOURCE_FILE,
+                ID_function=start_proc.__name__
+            )
+            logging.debug(
+                f"Start process -> Descriptors of aligned y shape of {meta} dataset tracked.",
+                y_aligned_shape=y_aligned.shape,
+                y_aligned_type=y_aligned.type(), 
+                ID_path=SOURCE_FILE,
+                ID_function=start_proc.__name__
+            )
+
+            X_aligned_annotated, y_aligned_annotated = annotate(
+                X=X_aligned, 
+                y=y_aligned, 
+                id=kwargs['id'], 
+                meta=f"{meta}"
+            )
+
+            X_aligned_annotated = X_aligned_annotated.to(device)
+            y_aligned_annotated = y_aligned_annotated.to(device)
+
+            final_datasets += (X_aligned_annotated, y_aligned_annotated)
+
+            logging.log(
+                level=NOTSET,
+                event=f"Loaded {meta} data: {X_aligned_annotated, y_aligned_annotated}",
+                ID_path=SOURCE_FILE,
+                ID_function=start_proc.__name__
+            )
+
+    kwargs['data'] = final_datasets  #[X, y]
+
+    logging.debug(
+        "Before participant initialisation - Registered workers in grid tracked.",
+        grid_known_workers=hook.local_worker._known_workers, 
+        ID_path=SOURCE_FILE,
+        ID_function=start_proc.__name__
+    )
+    logging.debug(
+        "Before participant initialisation - Registered workers in env tracked.",
+        env_known_workers=sy.local_worker._known_workers, 
+        ID_path=SOURCE_FILE,
+        ID_function=start_proc.__name__
+    )
+
+    # Originally, the WSS worker could function properly without mentioning
+    # a specific event loop. However, that's because it was ran as the main
+    # process, on the default event loop. However, since WSS worker is now 
+    # initialised as a child process, there is a need to define its very own
+    # event loop to separately drive the WSSW process.
+    loop = asyncio.new_event_loop()
+    asyncio.set_event_loop(loop)
+
+    # The initialised loop is then fed into WSSW as a custom governing loop
+    # Note: `auto_add=False` is necessary here because we want the WSSW object
+    #       to get automatically garbage collected once it is no longer used.
+    kwargs.update({'loop': loop})
+
+    logging.info(
+        "Worker metadata used for WSSW instantiation",
+        **kwargs,
+        ID_path=SOURCE_FILE,
+        ID_function=start_proc.__name__
+    )
+
+    server = participant(hook=hook, **kwargs)
+
+    p = Process(target=target, args=(server,))
+
+    # Ensures that when process exits, it attempts to terminate all of its 
+    # daemonic child processes.
+    p.daemon = True
+
+    logging.debug(
+        "After participant initialisation - Registered workers in grid tracked.",
+        grid_known_workers=hook.local_worker._known_workers, 
+        ID_path=SOURCE_FILE,
+        ID_function=start_proc.__name__
+    )
+    logging.debug(
+        "After participant initialisation - Registered workers in env tracked.",
+        env_known_workers=sy.local_worker._known_workers, 
+        ID_path=SOURCE_FILE,
+        ID_function=start_proc.__name__
+    )
+
+    return p, server
+
+##########
+# Script #
+##########
+
+if __name__ == "__main__":
+    
+    # tags = [["edge_test_missing_coecerable_vals"], ["edge_test_misalign"]]
+    # print(load_and_combine(tags))
+
+    tabular_tags = [["tabular", "heartdisease_federated", "data1"]]#, "edge_test_missing_coecerable_vals"]]
+    # for tag in tabular_tags:
+    #     all_metadata = detect_metadata(tag)
+    #     print(all_metadata)
+
+    #     for _dir, metadata in all_metadata.items():
+    #         print(load_tabulars(_dir, metadata))
+
+    image_tags = [
+        ["image", "mnist_federated", "data1", "train"],
+        ["image", "mnist_federated", "data1", "predict"]
+    ]
+    # for tag in image_tags:
+    #     all_metadata = detect_metadata(tag)
+
+    #     for _dir, metadata in all_metadata.items():
+    #         print(load_images(_dir, metadata))
+    
+    # print(load_dataset(tabular_tags[0]))
+    print(load_and_combine(image_tags))
+    """
+    parser = argparse.ArgumentParser(description="Run websocket server worker.")
+
+    parser.add_argument(
+        "--host",
+        "-H",
+        type=str, 
+        default="localhost", #'172.16.2.11', 
+        help="Host for the connection"
+    )
+
+    parser.add_argument(
+        "--port",
+        "-p",
+        type=int, 
+        default=8020,
+        help="Port number of the websocket server worker, e.g. --port 8020"
+    )
+
+    parser.add_argument(
+        "--id",
+        "-i",
+        type=str,
+        required=True,
+        help="Name (id) of the websocket server worker, e.g. --id Alice"
+    )
+
+    parser.add_argument(
+        "--train",
+        "-t",
+        type=str,
+        nargs="+",
+        required=True,
+        help="Dataset Tag(s) to load into worker for TRAINING"
+    )
+
+    parser.add_argument(
+        "--evaluate",
+        "-e",
+        nargs="+",
+        type=str,
+        help="Dataset Tag(s) to load into worker for Evaluation"
+    )
+
+    parser.add_argument(
+        "--verbose",
+        "-v",
+        action="store_true",
+        help="if set, websocket server worker will be started in verbose mode"
+    )
+
+    kwargs = vars(parser.parse_args())
+    logging.info(f"Worker Parameters: {kwargs}")
+    
+    if os.name != "nt":
+        server = start_proc(WebsocketServerWorker, kwargs)
+    else:
+        server = WebsocketServerWorker(**kwargs)
+        server.start()
+    """