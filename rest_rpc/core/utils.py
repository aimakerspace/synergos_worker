<<<<<<< HEAD
#!/usr/bin/env python

####################
# Required Modules #
####################

# Generic/Built-in
import os
import uuid
from datetime import datetime
from logging import NOTSET
from typing import Dict, List, Tuple, Union

# Libs
import jsonschema
import numpy as np
import pandas as pd
import torch as th
from flask import jsonify, request
from flask_restx import fields
from sklearn.metrics import (
    r2_score,
    mean_squared_error,
    mean_absolute_error,
    accuracy_score, 
    roc_curve,
    roc_auc_score, 
    auc, 
    precision_recall_curve, 
    precision_score,
    recall_score,
    f1_score, 
    confusion_matrix
)
from sklearn.metrics.cluster import contingency_matrix
from sklearn.preprocessing import LabelBinarizer
from tinydb import TinyDB, Query, where
from tinydb.middlewares import CachingMiddleware
from tinydb.storages import JSONStorage
from tinyrecord import transaction
from tinydb_serialization import SerializationMiddleware
from tinydb_smartcache import SmartCacheTable

# Custom
from rest_rpc import app
from rest_rpc.core.datetime_serialization import (
    DateTimeSerializer, 
    TimeDeltaSerializer
)

##################
# Configurations #
##################

SOURCE_FILE = os.path.abspath(__file__)

schemas = app.config['SCHEMAS']
db_path = app.config['DB_PATH']
payload_template = app.config['PAYLOAD_TEMPLATE']

label_binarizer = LabelBinarizer()

logging = app.config['NODE_LOGGER'].synlog
logging.debug("utils.py logged", Description="No Changes")

####################
# Helper Functions #
####################

def construct_combination_key(expt_id, run_id):
    return str((expt_id, run_id))

############################################
# REST Response Formatting Class - Payload #
############################################

class Payload:
    """ Helper class to standardise response formatting for the REST-RPC service
        in order to ensure compatibility between the TTP's & Workers' Flask
        interfaces

    Attributes:
        # Private Attributes
        __template (dict): Configured payload template
        # Public Attributes
        subject (str): Topic of data in payload (i.e. name of table accessed)
    
    Args:
        subject (str): Topic of data in payload (i.e. name of table accessed)
        namespace (flask_restx.Namespace): Namespace API to construct models in
        model (flask_restx.Model): Seeding model to propagate
    """
    def __init__(self, subject, namespace, model):
        self.__template = payload_template.copy()
        self.subject = subject

        payload_model = namespace.model(
            name="payload",
            model={
                'apiVersion': fields.String(required=True),
                'success': fields.Integer(required=True),
                'status': fields.Integer(required=True),
                'method': fields.String(),
                'params': fields.Nested(
                    namespace.model(
                        name="route_parameters",
                        model={
                            'project_id': fields.String(),
                            'expt_id': fields.String(),
                            'run_id': fields.String(),
                        }
                    ),
                    skip_none=True
                )
            }
        )
        self.singular_model = namespace.inherit(
            "payload_single",
            payload_model,
            {'data': fields.Nested(model, required=True, skip_none=True)}
        )
        self.plural_model = namespace.inherit(
            "payload_plural",
            payload_model,
            {
                'data': fields.List(
                    fields.Nested(model, skip_none=True), 
                    required=True
                )
            }
        )

    def construct_success_payload(self, status, method, params, data):
        """ Automates the construction & formatting of a payload for a
            successful endpoint operation 
        Args:
            status (int): Status code of method of operation
            method (str): Endpoint operation invoked
            params (dict): Identifiers required to start endpoint operation
            data (list or dict): Data to be moulded into a response
        Returns:
            Formatted payload (dict)
        """
        
        def format_document(document, kind):

            def encode_datetime_objects(document):
                datetime_serialiser = DateTimeSerializer()
                document['created_at'] = datetime_serialiser.encode(document['created_at'])
                return document

            def annotate_document(document, kind):
                document['doc_id'] = document.doc_id
                document['kind'] = kind
                return document

            encoded_document = encode_datetime_objects(document)
            annotated_document = annotate_document(encoded_document, kind)
            return annotated_document

        self.__template['success'] = 1
        self.__template['status'] = status
        self.__template['method'] = method
        self.__template['params'] = params
        
        if isinstance(data, list):
            formatted_data = []
            for record in data:
                formatted_record = format_document(record, kind=self.subject)
                formatted_data.append(formatted_record)
        else:
            formatted_data = format_document(data, kind=self.subject)
                
        self.__template['data'] = formatted_data

        jsonschema.validate(self.__template, schemas['payload_schema'])
        logging.info(
            f"Operation was successful!",
            ID_path=SOURCE_FILE,
            ID_class=Payload.__name__,
            ID_function=Payload.construct_success_payload.__name__    
        )
        return self.__template      

#####################################
# Base Data Storage Class - Records #
#####################################

class Records:
    """ 
    Automates CRUD operations on a structured TinyDB database. Operations are
    atomicised using TinyRecord transactions, queries are smart cahced

    Attributes:
        db_path (str): Path to json source
    
    Args:
        db_path (str): Path to json source
        *subjects: All subject types pertaining to records
    """
    def __init__(self, db_path=db_path):
        self.db_path = db_path

    ###########
    # Helpers #
    ###########

    def load_database(self):
        """ Loads json source as a TinyDB database, configured to cache queries,
            I/O operations, as well as serialise datetimes objects if necessary.
            Subjects are initialised as tables of the database

        Returns:
            database (TinyDB)
        """
        serialization = SerializationMiddleware(JSONStorage)
        serialization.register_serializer(DateTimeSerializer(), 'TinyDate')
        serialization.register_serializer(TimeDeltaSerializer(), 'TinyDelta')

        database = TinyDB(
            path=self.db_path, 
            sort_keys=True,
            indent=4,
            separators=(',', ': '),
            storage=CachingMiddleware(serialization)
        )

        database.table_class = SmartCacheTable

        return database

    ##################
    # Core Functions #
    ##################

    def create(self, subject, key, new_record):
        """ Creates a new record in a specified subject table within database

        Args:  
            subject (str): Table to be operated on
            new_record (dict): Information for creating a new record
            key (str): Primary key of the current table
        Returns:
            New record added (tinydb.database.Document)
        """
        database = self.load_database()

        with database as db:

            subject_table = db.table(subject)

            with transaction(subject_table) as tr:

                # Remove additional digits (eg. microseconds)
                date_created = datetime.strptime(
                    datetime.utcnow().strftime("%Y-%m-%d %H:%M:%S"),
                    "%Y-%m-%d %H:%M:%S"
                )
                new_record['created_at'] = date_created

                if subject_table.contains(where(key) == new_record[key]):
                    tr.update(new_record, where(key) == new_record[key])

                else:
                    tr.insert(new_record)

            record = subject_table.get(where(key) == new_record[key])

        return record

    def read_all(self, subject, filter={}):
        """ Retrieves entire collection of records, with an option to filter out
            ones with specific key-value pairs.

        Args:
            filter (dict(str,str)): Key-value pairs for filtering records
        Returns:
            Filtered records (list(tinydb.database.Document))
        """

        def retrieve_all_records(subject):
            """ Retrieves all records in a specified table of the database

            Args:
                subject (str): Table to be operated on
            Returns:
                Records (list(tinydb.database.Document))
            """
            database = self.load_database()

            with database as db:
                subject_table = db.table(subject)
                records = subject_table.all()
                print(records)

            return records

        all_records = retrieve_all_records(subject=subject)
        filtered_records = []
        for record in all_records:
            if (
                (not filter.items() <= record['key'].items()) and
                (not filter.items() <= record.items())
            ):
                continue
            filtered_records.append(record)
        return filtered_records

    def read(self, subject, key, r_id):
        """ Retrieves a single record from a specified table in the database

        Args:  
            subject (str): Table to be operated on
            key (str): Primary key of the current table
            r_id (dict): Identifier of specified records
        Returns:
            Specified record (tinydb.database.Document)
        """
        database = self.load_database()

        with database as db:
            subject_table = db.table(subject)
            record = subject_table.get(where(key) == r_id)

        return record

    def update(self, subject, key, r_id, updates):
        """ Updates an existing record with specified updates

        Args:  
            subject (str): Table to be operated on
            key (str): Primary key of the current table
            r_id (dict): Identifier of specified records
            updates (dict): New key-value pairs to update existing record with
        Returns:
            Updated record (tinydb.database.Document)
        """
        database = self.load_database()

        with database as db:

            subject_table = db.table(subject)

            with transaction(subject_table) as tr:

                tr.update(updates, where(key) == r_id)

            updated_record = subject_table.get(where(key) == r_id)

        return updated_record
        
    def delete(self, subject, key, r_id):
        """ Deletes a specified record from the specified table in the database

        Args:
            subject (str): Table to be operated on
            key (str): Primary key of the current table
            r_id (dict): Identifier of specified records
        Returns:
            Deleted record (tinydb.database.Document)
        """
        database = self.load_database()

        with database as db:

            subject_table = db.table(subject)

            record = subject_table.get(where(key) == r_id)

            with transaction(subject_table) as tr:

                tr.remove(where(key) == r_id)
            
            assert not subject_table.get(where(key) == r_id)
        
        return record

####################################
# Data Storage Class - MetaRecords #
####################################

class MetaRecords(Records):
    
    def __init__(self, db_path=db_path):
        super().__init__(db_path=db_path)

    def __generate_key(self, project_id):
        return {"project_id": project_id}

    def create(self, project_id, details):
        # Check that new details specified conforms to export schema
        jsonschema.validate(details, schemas["meta_schema"])
        meta_key = self.__generate_key(project_id)
        new_metadata = {'key': meta_key}
        new_metadata.update(details)
        return super().create('Metadata', 'key', new_metadata)

    def read_all(self, filter={}):
        return super().read_all('Metadata', filter=filter)

    def read(self, project_id):
        meta_key = self.__generate_key(project_id)
        return super().read('Metadata', 'key', meta_key)

    def update(self, project_id, updates):
        meta_key = self.__generate_key(project_id)
        return super().update('Metadata', 'key', meta_key, updates)

    def delete(self, project_id):
        meta_key = self.__generate_key(project_id)
        return super().delete('Metadata', 'key', meta_key)

####################################
# Benchmarking Class - Benchmarker #
####################################

class Benchmarker:
    """ Automates the calculation of all supported descriptive statistics

    Attributes:
        y_true (np.ndarray): Truth labels loaded into WSSW
        y_pred (np.ndarray): Predictions obtained from TTP, casted into classes
        y_score (np.ndarray): Raw scores/probabilities obtained from TTP
    """
    def __init__(
        self, 
        y_true: np.ndarray, 
        y_pred: np.ndarray, 
        y_score: np.ndarray
    ):
        self.y_true = y_true
        self.y_pred = y_pred
        self.y_score = y_score

    ############
    # Checkers #
    ############

    def is_multiclass(self):
        """ Checks if the current experiment to be evaluated is from a binary or
            multiclass setup

        Returns
            True    if setup is multiclass
            False   otherwise
        """
        try:
            return self.y_score.shape[1] > 1
        except IndexError:
            return False

    ###########
    # Helpers #
    ###########

    @staticmethod
    def _calculate_summary_stats(
        y_true: np.ndarray, 
        y_pred: np.ndarray,
        y_score: np.ndarray,
    ) -> Dict[str, List[Union[int, float]]]:
        """ Given y_true, y_pred & y_score from a classification machine 
            learning operation, calculate the corresponding summary statistics.
        
        Args:
            y_true (np.ndarray)
            y_pred (np.ndarray)
            y_score (np.ndarray)
        Returns:
            Summary Statistics (dict(str, list(int)))
        """
        # Calculate accuracy of predictions
        accuracy = accuracy_score(y_true, y_pred)

        # Calculate ROC-AUC for each label
        try:
            roc = roc_auc_score(y_true, y_score)
            fpr, tpr, _ = roc_curve(y_true, y_score)
        except ValueError:
            roc = 0.0
            fpr, tpr = (None, None)
                
        # Calculate Area under PR curve
        pc_vals, rc_vals, _ = precision_recall_curve(y_true, y_score)
        auc_pr_score = auc(rc_vals, pc_vals)
        
        # Calculate F-score
        f_score = f1_score(y_true, y_pred)

        # Calculate contingency matrix
        ct_matrix = contingency_matrix(y_true, y_pred)
        
        statistics = {
            'accuracy': float(accuracy),
            'roc_auc_score': float(roc),
            'pr_auc_score': float(auc_pr_score),
            'f_score': float(f_score)
        }

        plots = {'roc_curve': [fpr, tpr], 'pr_curve': [pc_vals, rc_vals]}

        return statistics
          

    @staticmethod
    def _calculate_descriptive_rates(
        TNs: List[int], 
        FPs: List[int], 
        FNs: List[int], 
        TPs: List[int]
    ) -> Dict[str, List[Union[int, float]]]:
        """ Calculates the descriptive rates for each class in a multiclass 
            setup. Supported rates are as follows:
            1. TPRs: True positive rate
            2. TNRs: True negative rate
            3. PPVs: Positive predictive value
            4. NPVs: Negative predictive value
            5. FPRs: False positive rate
            6. FNRs: False negative rate
            7. FDRs: False discovery rate

        Args:
            TNs (list(float)): No. of true negatives for all classes
            FPs (list(float)): No. of false positives for all classes
            FNs (list(float)): No. of false negatives for all classes
            TPs (list(float)): No. of true positives for all classes
        Returns:
            Descriptive Rates (dict(str, list(float)))
        """
        rates = {}

        def add_rate(r_type, value):
            target_rates = rates.get(r_type, [])
            target_rates.append(value)
            rates[r_type] = [float(value) for value in target_rates]

        for TN, FP, FN, TP in zip(TNs, FPs, FNs, TPs):

            # Sensitivity, hit rate, recall, or true positive rate
            TPR = TP/(TP+FN) if (TP+FN) != 0 else 0
            add_rate('TPRs', TPR)

            # Specificity or true negative rate
            TNR = TN/(TN+FP) if (TN+FP) != 0 else 0
            add_rate('TNRs', TNR)

            # Precision or positive predictive value
            PPV = TP/(TP+FP) if (TP+FP) != 0 else 0
            add_rate('PPVs', PPV)

            # Negative predictive value
            NPV = TN/(TN+FN) if (TN+FN) != 0 else 0
            add_rate('NPVs', NPV)

            # Fall out or false positive rate
            FPR = FP/(FP+TN) if (FP+TN) != 0 else 0
            add_rate('FPRs', FPR)

            # False negative rate
            FNR = FN/(TP+FN) if (TP+FN) != 0 else 0
            add_rate('FNRs', FNR)

            # False discovery rate
            FDR = FP/(TP+FP) if (TP+FP) != 0 else 0
            add_rate('FDRs', FDR)

        return rates


    def _find_stratified_descriptors(self) -> Dict[str, List[Union[int, float]]]:
        """ Finds the values of descriptors for all classes in a multiclass
            setup. Descriptors are True Negatives (TNs), False Positives (FPs),
            False Negatives (FNs) and True Positives (TPs).

        Returns:
            Stratified Descriptors (dict(str, list(int)))
        """
        # Calculate confusion matrix
        cf_matrix = confusion_matrix(self.y_true, self.y_pred)
        logging.debug(
            "Confusion matrix of calculated benchmarks tracked.",
            cf_matrix=cf_matrix,
            ID_path=SOURCE_FILE,
            ID_class=Benchmarker.__name__,
            ID_function=Benchmarker._find_stratified_descriptors.__name__    
        )

        FPs = cf_matrix.sum(axis=0) - np.diag(cf_matrix)  
        FNs = cf_matrix.sum(axis=1) - np.diag(cf_matrix)
        TPs = np.diag(cf_matrix)
        TNs = cf_matrix[:].sum() - (FPs + FNs + TPs)
        logging.debug(
            "Classification statistics of calculated benchmarks tracked.",
            TNs=TNs,
            FPs=FPs,
            FNs=FNs,
            TPs=TPs,
            ID_path=SOURCE_FILE,
            ID_class=Benchmarker.__name__,
            ID_function=Benchmarker._find_stratified_descriptors.__name__
        )
        
        descriptors = {'TNs': TNs, 'FPs': FPs, 'FNs': FNs, 'TPs': TPs}
        for des_type, descriptor_values in descriptors.items():
            descriptors[des_type] = [
                int(value) for value in descriptor_values
            ]
        return descriptors


    def _calculate_stratified_stats(self) -> Dict[str, List[Union[int, float]]]:
        """ Calculates descriptive statistics of a classification run. 
            Statistics supported are accuracy, roc_auc_score, pr_auc_score and
            f_score

        Returns:
            Stratified Statistics (dict(str, list(float)))
        """
        ohe_y_true, ohe_y_pred, ohe_y_score= self._decode_ohe_dataset()

        aggregated_statistics = {}
        for col_true, col_pred, col_score in zip(
            ohe_y_true.T, 
            ohe_y_pred.T, 
            ohe_y_score.T
        ):
            label_statistics = self._calculate_summary_stats(
                y_true=col_true, 
                y_pred=col_pred, 
                y_score=col_score
            )
            for metric, value in label_statistics.items():
                metric_collection = aggregated_statistics.get(metric, [])
                metric_collection.append(value)
                aggregated_statistics[metric] = metric_collection

        return aggregated_statistics


    def _analyse_regression(self) -> Dict[str, float]:
        """ Automates calculation of descriptive statistics, assuming that 
            y_true, y_pred & y_scores all correspond to a regression machine
            learning operation.
                  
            Statistics supported for regression include:
            1) R2   : R-squared
            2) MSE  : Mean Squared Error
            3) MAE  : Mean Absolute Error

        Returns:
            Regression statistics (dict)
        """
        R2 = r2_score(self.y_true, self.y_pred)
        MSE = mean_squared_error(self.y_true, self.y_pred)
        MAE = mean_absolute_error(self.y_true, self.y_pred)
        # Log regressions stats
        logging.debug(
            f"R2: {R2}, MSE: {MSE}, MAE: {MAE}",
            action="regress",
            ID_path=SOURCE_FILE,
            ID_class=Benchmarker.__name__,
            ID_function=Benchmarker._analyse_regression.__name__
        )
        return {'R2': R2, 'MSE': MSE, 'MAE': MAE}


    def _analyse_classification(self) -> Dict[str, List[Union[int, float]]]:
        """ Automates calculation of descriptive statistics, assuming that 
            y_true, y_pred & y_scores all correspond to a classification
            machine learning operation.

            Statistics supported for classification include:
            1) accuracy
            2) roc_auc_score
            3) pr_auc_score
            4) f_score
            5) TPRs
            6) TNRs
            7) PPVs
            8) NPVs
            9) FPRs
            10) FNRs
            11) FDRs
            12) TPs
            13) TNs
            14) FPs
            15) FNs

        Returns:
            Classification statistics (dict)
        """
        statistics = self._calculate_stratified_stats()
        descriptors = self._find_stratified_descriptors()
        rates = self._calculate_descriptive_rates(**descriptors)
        statistics.update(descriptors)
        statistics.update(rates)

        return statistics


    def _decode_ohe_dataset(self):
        """ Reverses one-hot encoding applied on a dataset, while maintaining 
            the original class representations
            Assumption: This function can only be used if action is to classify
        """
        if self.is_multiclass():
            ohe_y_true = th.nn.functional.one_hot(
                th.as_tensor(self.y_true),
                num_classes=self.y_score.shape[-1]
            ).numpy()
            ohe_y_pred = th.nn.functional.one_hot(
                th.as_tensor(self.y_pred),
                num_classes=self.y_score.shape[-1]
            ).numpy()
            ohe_y_score = self.y_score

        else:
            ohe_y_true = np.concatenate((1-self.y_true, self.y_true), axis=1)
            ohe_y_pred = np.concatenate((1-self.y_pred, self.y_pred), axis=1)
            ohe_y_score = np.concatenate((1-self.y_score, self.y_score), axis=1)

        logging.log(
            level=NOTSET,
            event="OHE y_true tracked",
            ohe_y_true=ohe_y_true,
            ID_path=SOURCE_FILE,
            ID_class=Benchmarker.__name__,
            ID_function=Benchmarker._decode_ohe_dataset.__name__
        )
        logging.log(
            level=NOTSET,
            event="OHE y_pred tracked",
            ohe_y_pred=ohe_y_pred, 
            ID_path=SOURCE_FILE,
            ID_class=Benchmarker.__name__,
            ID_function=Benchmarker._decode_ohe_dataset.__name__
        )
        logging.log(
            level=NOTSET,
            event="OHE y_score tracked",
            ohe_y_score=ohe_y_score, 
            ID_path=SOURCE_FILE,
            ID_class=Benchmarker.__name__,
            ID_function=Benchmarker._decode_ohe_dataset.__name__
        )
        return ohe_y_true, ohe_y_pred, ohe_y_score

    def reconstruct_dataset(self):
        """ Searches WebsocketServerWorker for dataset objects and their
            corresponding predictions, before stitching them back into a 
            single dataframe.
        """
        raise NotImplementedError

    ##################
    # Core Functions #
    ##################

    def reconstruct(self):
        """ Given a mapping of dataset object IDs to their respective prediction
            object IDs, reconstruct an aggregated dataset with predictions
            mapped for client's perusal
        """
        raise NotImplementedError


    def analyse(self, action: str) -> dict:
        """ Automates calculation of descriptive statistics over restored 
            batched data. 
            
        Args:
            action (str): Type of ML operation to be executed. Supported options
                are as follows:
                1) 'regress': Orchestrates FL grid to perform regression
                2) 'classify': Orchestrates FL grid to perform classification
                3) 'cluster': TBA
                4) 'associate': TBA
        Returns:
            Statistics (dict)
        """
        if action == "regress":
            return self._analyse_regression()

        elif action == "classify":
            return self._analyse_classification()

        else:
            logging.error(
                f"ML action {action} is not supported!",
                ID_path=SOURCE_FILE,
                ID_class=Benchmarker.__name__,
                ID_function=Benchmarker.analyse.__name__    
            )
            raise ValueError(f"ML action {action} is not supported!")
        

    def export(self, out_dir):
        """ Exports reconstructed dataset to file for client's perusal
        """
        raise NotImplementedError
=======
#!/usr/bin/env python

####################
# Required Modules #
####################

# Generic/Built-in
import logging
import uuid
from datetime import datetime
from typing import Dict, List, Tuple, Union

# Libs
import jsonschema
import numpy as np
import pandas as pd
import torch as th
from flask import jsonify, request
from flask_restx import fields
from sklearn.metrics import (
    r2_score,
    mean_squared_error,
    mean_absolute_error,
    accuracy_score, 
    roc_curve,
    roc_auc_score, 
    auc, 
    precision_recall_curve, 
    precision_score,
    recall_score,
    f1_score, 
    confusion_matrix
)
from sklearn.metrics.cluster import contingency_matrix
from sklearn.preprocessing import LabelBinarizer
from tinydb import TinyDB, Query, where
from tinydb.middlewares import CachingMiddleware
from tinydb.storages import JSONStorage
from tinyrecord import transaction
from tinydb_serialization import SerializationMiddleware
from tinydb_smartcache import SmartCacheTable

# Custom
from rest_rpc import app
from rest_rpc.core.datetime_serialization import (
    DateTimeSerializer, 
    TimeDeltaSerializer
)

##################
# Configurations #
##################

logging.basicConfig(format='%(asctime)s - %(message)s', level=logging.DEBUG)

schemas = app.config['SCHEMAS']
db_path = app.config['DB_PATH']
payload_template = app.config['PAYLOAD_TEMPLATE']

####################
# Helper Functions #
####################

def construct_combination_key(expt_id, run_id):
    return str((expt_id, run_id))

############################################
# REST Response Formatting Class - Payload #
############################################

class Payload:
    """ Helper class to standardise response formatting for the REST-RPC service
        in order to ensure compatibility between the TTP's & Workers' Flask
        interfaces

    Attributes:
        # Private Attributes
        __template (dict): Configured payload template
        # Public Attributes
        subject (str): Topic of data in payload (i.e. name of table accessed)
    
    Args:
        subject (str): Topic of data in payload (i.e. name of table accessed)
        namespace (flask_restx.Namespace): Namespace API to construct models in
        model (flask_restx.Model): Seeding model to propagate
    """
    def __init__(self, subject, namespace, model):
        self.__template = payload_template.copy()
        self.subject = subject

        payload_model = namespace.model(
            name="payload",
            model={
                'apiVersion': fields.String(required=True),
                'success': fields.Integer(required=True),
                'status': fields.Integer(required=True),
                'method': fields.String(),
                'params': fields.Nested(
                    namespace.model(
                        name="route_parameters",
                        model={
                            'project_id': fields.String(),
                            'expt_id': fields.String(),
                            'run_id': fields.String(),
                        }
                    ),
                    skip_none=True
                )
            }
        )
        self.singular_model = namespace.inherit(
            "payload_single",
            payload_model,
            {'data': fields.Nested(model, required=True, skip_none=True)}
        )
        self.plural_model = namespace.inherit(
            "payload_plural",
            payload_model,
            {
                'data': fields.List(
                    fields.Nested(model, skip_none=True), 
                    required=True
                )
            }
        )

    def construct_success_payload(
        self, 
        status: int, 
        method: str, 
        params: dict, 
        data: Union[list, dict], 
        strict_format: bool = True
    ):
        """ Automates the construction & formatting of a payload for a
            successful endpoint operation 
        Args:
            status (int): Status code of method of operation
            method (str): Endpoint operation invoked
            params (dict): Identifiers required to start endpoint operation
            data (list or dict): Data to be moulded into a response
            strict_format (bool): Toggles strict adherence to archival format
        Returns:
            Formatted payload (dict)
        """
        
        def format_document(document, kind):

            def encode_datetime_objects(document):
                datetime_serialiser = DateTimeSerializer()
                document['created_at'] = datetime_serialiser.encode(document['created_at'])
                return document

            def annotate_document(document, kind):
                document['doc_id'] = document.doc_id
                document['kind'] = kind
                return document

            encoded_document = encode_datetime_objects(document)
            annotated_document = annotate_document(encoded_document, kind)
            return annotated_document

        self.__template['success'] = 1
        self.__template['status'] = status
        self.__template['method'] = method
        self.__template['params'] = params
        
        if isinstance(data, list):
            formatted_data = []
            for record in data:
                formatted_record = (
                    format_document(record, kind=self.subject) 
                    if strict_format
                    else record
                )
                formatted_data.append(formatted_record)
        else:
            formatted_data = (
                format_document(data, kind=self.subject)
                if strict_format
                else data
            )
                
        self.__template['data'] = formatted_data

        jsonschema.validate(self.__template, schemas['payload_schema'])

        return self.__template      

#######################################
# MetaExtractor Class - MetaExtractor #
#######################################


#####################################
# Base Data Storage Class - Records #
#####################################

class Records:
    """ 
    Automates CRUD operations on a structured TinyDB database. Operations are
    atomicised using TinyRecord transactions, queries are smart cahced

    Attributes:
        db_path (str): Path to json source
    
    Args:
        db_path (str): Path to json source
        *subjects: All subject types pertaining to records
    """
    def __init__(self, db_path=db_path):
        self.db_path = db_path

    ###########
    # Helpers #
    ###########

    def load_database(self):
        """ Loads json source as a TinyDB database, configured to cache queries,
            I/O operations, as well as serialise datetimes objects if necessary.
            Subjects are initialised as tables of the database

        Returns:
            database (TinyDB)
        """
        serialization = SerializationMiddleware(JSONStorage)
        serialization.register_serializer(DateTimeSerializer(), 'TinyDate')
        serialization.register_serializer(TimeDeltaSerializer(), 'TinyDelta')

        database = TinyDB(
            path=self.db_path, 
            sort_keys=True,
            indent=4,
            separators=(',', ': '),
            storage=CachingMiddleware(serialization)
        )

        database.table_class = SmartCacheTable

        return database

    ##################
    # Core Functions #
    ##################

    def create(self, subject, key, new_record):
        """ Creates a new record in a specified subject table within database

        Args:  
            subject (str): Table to be operated on
            new_record (dict): Information for creating a new record
            key (str): Primary key of the current table
        Returns:
            New record added (tinydb.database.Document)
        """
        database = self.load_database()

        with database as db:

            subject_table = db.table(subject)

            with transaction(subject_table) as tr:

                # Remove additional digits (eg. microseconds)
                date_created = datetime.strptime(
                    datetime.utcnow().strftime("%Y-%m-%d %H:%M:%S"),
                    "%Y-%m-%d %H:%M:%S"
                )
                new_record['created_at'] = date_created

                if subject_table.contains(where(key) == new_record[key]):
                    tr.update(new_record, where(key) == new_record[key])

                else:
                    tr.insert(new_record)

            record = subject_table.get(where(key) == new_record[key])

        return record

    def read_all(self, subject, filter={}):
        """ Retrieves entire collection of records, with an option to filter out
            ones with specific key-value pairs.

        Args:
            filter (dict(str,str)): Key-value pairs for filtering records
        Returns:
            Filtered records (list(tinydb.database.Document))
        """

        def retrieve_all_records(subject):
            """ Retrieves all records in a specified table of the database

            Args:
                subject (str): Table to be operated on
            Returns:
                Records (list(tinydb.database.Document))
            """
            database = self.load_database()

            with database as db:
                subject_table = db.table(subject)
                records = subject_table.all()
                print(records)

            return records

        all_records = retrieve_all_records(subject=subject)
        filtered_records = []
        for record in all_records:
            if (
                (not filter.items() <= record['key'].items()) and
                (not filter.items() <= record.items())
            ):
                continue
            filtered_records.append(record)
        return filtered_records

    def read(self, subject, key, r_id):
        """ Retrieves a single record from a specified table in the database

        Args:  
            subject (str): Table to be operated on
            key (str): Primary key of the current table
            r_id (dict): Identifier of specified records
        Returns:
            Specified record (tinydb.database.Document)
        """
        database = self.load_database()

        with database as db:
            subject_table = db.table(subject)
            record = subject_table.get(where(key) == r_id)

        return record

    def update(self, subject, key, r_id, updates):
        """ Updates an existing record with specified updates

        Args:  
            subject (str): Table to be operated on
            key (str): Primary key of the current table
            r_id (dict): Identifier of specified records
            updates (dict): New key-value pairs to update existing record with
        Returns:
            Updated record (tinydb.database.Document)
        """
        database = self.load_database()

        with database as db:

            subject_table = db.table(subject)

            with transaction(subject_table) as tr:

                tr.update(updates, where(key) == r_id)

            updated_record = subject_table.get(where(key) == r_id)

        return updated_record
        
    def delete(self, subject, key, r_id):
        """ Deletes a specified record from the specified table in the database

        Args:
            subject (str): Table to be operated on
            key (str): Primary key of the current table
            r_id (dict): Identifier of specified records
        Returns:
            Deleted record (tinydb.database.Document)
        """
        database = self.load_database()

        with database as db:

            subject_table = db.table(subject)

            record = subject_table.get(where(key) == r_id)

            with transaction(subject_table) as tr:

                tr.remove(where(key) == r_id)
            
            assert not subject_table.get(where(key) == r_id)
        
        return record

####################################
# Data Storage Class - MetaRecords #
####################################

class MetaRecords(Records):
    
    def __init__(self, db_path=db_path):
        super().__init__(db_path=db_path)

    def __generate_key(self, project_id):
        return {"project_id": project_id}

    def create(self, project_id, details):
        # Check that new details specified conforms to export schema 
        # json describing schema is located in synergos_worker/templates/meta_schema.json
        jsonschema.validate(details, schemas["meta_schema"])
        meta_key = self.__generate_key(project_id)
        new_metadata = {'key': meta_key}
        new_metadata.update(details)
        return super().create('Metadata', 'key', new_metadata)

    def read_all(self, filter={}):
        return super().read_all('Metadata', filter=filter)

    def read(self, project_id):
        meta_key = self.__generate_key(project_id)
        return super().read('Metadata', 'key', meta_key)

    def update(self, project_id, updates):
        meta_key = self.__generate_key(project_id)
        return super().update('Metadata', 'key', meta_key, updates)

    def delete(self, project_id):
        meta_key = self.__generate_key(project_id)
        return super().delete('Metadata', 'key', meta_key)

####################################
# Benchmarking Class - Benchmarker #
####################################

class Benchmarker:
    """ Automates the calculation of all supported descriptive statistics

    Attributes:
        y_true (np.ndarray): Truth labels loaded into WSSW
        y_pred (np.ndarray): Predictions obtained from TTP, casted into classes
        y_score (np.ndarray): Raw scores/probabilities obtained from TTP
    """
    def __init__(
        self, 
        y_true: np.ndarray, 
        y_pred: np.ndarray, 
        y_score: np.ndarray
    ):
        self.y_true = y_true
        self.y_pred = y_pred
        self.y_score = y_score

    ############
    # Checkers #
    ############

    def is_multiclass(self):
        """ Checks if the current experiment to be evaluated is from a binary or
            multiclass setup

        Returns
            True    if setup is multiclass
            False   otherwise
        """
        try:
            return self.y_score.shape[1] > 1
        except IndexError:
            return False

    ###########
    # Helpers #
    ###########

    @staticmethod
    def _calculate_summary_stats(
        y_true: np.ndarray, 
        y_pred: np.ndarray,
        y_score: np.ndarray,
    ) -> Dict[str, List[Union[int, float]]]:
        """ Given y_true, y_pred & y_score from a classification machine 
            learning operation, calculate the corresponding summary statistics.
        
        Args:
            y_true (np.ndarray)
            y_pred (np.ndarray)
            y_score (np.ndarray)
        Returns:
            Summary Statistics (dict(str, list(int)))
        """
        # Calculate accuracy of predictions
        accuracy = accuracy_score(y_true, y_pred)

        # Calculate ROC-AUC for each label
        try:
            roc = roc_auc_score(y_true, y_score)
            fpr, tpr, _ = roc_curve(y_true, y_score)
        except ValueError:
            roc = 0.0
            fpr, tpr = (None, None)
                
        # Calculate Area under PR curve
        pc_vals, rc_vals, _ = precision_recall_curve(y_true, y_score)
        auc_pr_score = auc(rc_vals, pc_vals)
        
        # Calculate F-score
        f_score = f1_score(y_true, y_pred)

        # Calculate contingency matrix
        ct_matrix = contingency_matrix(y_true, y_pred)
        
        statistics = {
            'accuracy': float(accuracy),
            'roc_auc_score': float(roc),
            'pr_auc_score': float(auc_pr_score),
            'f_score': float(f_score)
        }

        plots = {'roc_curve': [fpr, tpr], 'pr_curve': [pc_vals, rc_vals]}

        return statistics
          

    @staticmethod
    def _calculate_descriptive_rates(
        TNs: List[int], 
        FPs: List[int], 
        FNs: List[int], 
        TPs: List[int]
    ) -> Dict[str, List[Union[int, float]]]:
        """ Calculates the descriptive rates for each class in a multiclass 
            setup. Supported rates are as follows:
            1. TPRs: True positive rate
            2. TNRs: True negative rate
            3. PPVs: Positive predictive value
            4. NPVs: Negative predictive value
            5. FPRs: False positive rate
            6. FNRs: False negative rate
            7. FDRs: False discovery rate

        Args:
            TNs (list(float)): No. of true negatives for all classes
            FPs (list(float)): No. of false positives for all classes
            FNs (list(float)): No. of false negatives for all classes
            TPs (list(float)): No. of true positives for all classes
        Returns:
            Descriptive Rates (dict(str, list(float)))
        """
        rates = {}

        def add_rate(r_type, value):
            target_rates = rates.get(r_type, [])
            target_rates.append(value)
            rates[r_type] = [float(value) for value in target_rates]

        for TN, FP, FN, TP in zip(TNs, FPs, FNs, TPs):

            # Sensitivity, hit rate, recall, or true positive rate
            TPR = TP/(TP+FN) if (TP+FN) != 0 else 0
            add_rate('TPRs', TPR)

            # Specificity or true negative rate
            TNR = TN/(TN+FP) if (TN+FP) != 0 else 0
            add_rate('TNRs', TNR)

            # Precision or positive predictive value
            PPV = TP/(TP+FP) if (TP+FP) != 0 else 0
            add_rate('PPVs', PPV)

            # Negative predictive value
            NPV = TN/(TN+FN) if (TN+FN) != 0 else 0
            add_rate('NPVs', NPV)

            # Fall out or false positive rate
            FPR = FP/(FP+TN) if (FP+TN) != 0 else 0
            add_rate('FPRs', FPR)

            # False negative rate
            FNR = FN/(TP+FN) if (TP+FN) != 0 else 0
            add_rate('FNRs', FNR)

            # False discovery rate
            FDR = FP/(TP+FP) if (TP+FP) != 0 else 0
            add_rate('FDRs', FDR)

        return rates


    def _find_stratified_descriptors(self) -> Dict[str, List[Union[int, float]]]:
        """ Finds the values of descriptors for all classes in a multiclass
            setup. Descriptors are True Negatives (TNs), False Positives (FPs),
            False Negatives (FNs) and True Positives (TPs).

        Returns:
            Stratified Descriptors (dict(str, list(int)))
        """
        # Calculate confusion matrix
        cf_matrix = confusion_matrix(self.y_true, self.y_pred)
        logging.debug(f"Confusion matrix: {cf_matrix}")

        FPs = cf_matrix.sum(axis=0) - np.diag(cf_matrix)  
        FNs = cf_matrix.sum(axis=1) - np.diag(cf_matrix)
        TPs = np.diag(cf_matrix)
        TNs = cf_matrix[:].sum() - (FPs + FNs + TPs)
        logging.debug(f"TNs: {TNs}, FPs: {FPs}, FNs: {FNs}, TP: {TPs}")
        
        descriptors = {'TNs': TNs, 'FPs': FPs, 'FNs': FNs, 'TPs': TPs}
        for des_type, descriptor_values in descriptors.items():
            descriptors[des_type] = [
                int(value) for value in descriptor_values
            ]
        return descriptors


    def _calculate_stratified_stats(self) -> Dict[str, List[Union[int, float]]]:
        """ Calculates descriptive statistics of a classification run. 
            Statistics supported are accuracy, roc_auc_score, pr_auc_score and
            f_score

        Returns:
            Stratified Statistics (dict(str, list(float)))
        """
        ohe_y_true, ohe_y_pred, ohe_y_score= self._decode_ohe_dataset()

        aggregated_statistics = {}
        for col_true, col_pred, col_score in zip(
            ohe_y_true.T, 
            ohe_y_pred.T, 
            ohe_y_score.T
        ):
            label_statistics = self._calculate_summary_stats(
                y_true=col_true, 
                y_pred=col_pred, 
                y_score=col_score
            )
            for metric, value in label_statistics.items():
                metric_collection = aggregated_statistics.get(metric, [])
                metric_collection.append(value)
                aggregated_statistics[metric] = metric_collection

        return aggregated_statistics


    def _analyse_regression(self) -> Dict[str, float]:
        """ Automates calculation of descriptive statistics, assuming that 
            y_true, y_pred & y_scores all correspond to a regression machine
            learning operation.
                  
            Statistics supported for regression include:
            1) R2   : R-squared
            2) MSE  : Mean Squared Error
            3) MAE  : Mean Absolute Error

        Returns:
            Regression statistics (dict)
        """
        R2 = r2_score(self.y_true, self.y_pred)
        MSE = mean_squared_error(self.y_true, self.y_pred)
        MAE = mean_absolute_error(self.y_true, self.y_pred)
        return {'R2': R2, 'MSE': MSE, 'MAE': MAE}


    def _analyse_classification(self) -> Dict[str, List[Union[int, float]]]:
        """ Automates calculation of descriptive statistics, assuming that 
            y_true, y_pred & y_scores all correspond to a classification
            machine learning operation.

            Statistics supported for classification include:
            1) accuracy
            2) roc_auc_score
            3) pr_auc_score
            4) f_score
            5) TPRs
            6) TNRs
            7) PPVs
            8) NPVs
            9) FPRs
            10) FNRs
            11) FDRs
            12) TPs
            13) TNs
            14) FPs
            15) FNs

        Returns:
            Classification statistics (dict)
        """
        statistics = self._calculate_stratified_stats()
        descriptors = self._find_stratified_descriptors()
        rates = self._calculate_descriptive_rates(**descriptors)
        statistics.update(descriptors)
        statistics.update(rates)

        return statistics


    def _decode_ohe_dataset(self):
        """ Reverses one-hot encoding applied on a dataset, while maintaining 
            the original class representations
            Assumption: This function can only be used if action is to classify
        """
        if self.is_multiclass():
            ohe_y_true = th.nn.functional.one_hot(
                th.as_tensor(self.y_true),
                num_classes=self.y_score.shape[-1]
            ).numpy()
            ohe_y_pred = th.nn.functional.one_hot(
                th.as_tensor(self.y_pred),
                num_classes=self.y_score.shape[-1]
            ).numpy()
            ohe_y_score = self.y_score

        else:
            ohe_y_true = np.concatenate((1-self.y_true, self.y_true), axis=1)
            ohe_y_pred = np.concatenate((1-self.y_pred, self.y_pred), axis=1)
            ohe_y_score = np.concatenate((1-self.y_score, self.y_score), axis=1)

        logging.debug(f"OHE y_true: {ohe_y_true}")
        logging.debug(f"OHE y_pred: {ohe_y_pred}")
        logging.debug(f"OHE y_score: {ohe_y_score}")
        return ohe_y_true, ohe_y_pred, ohe_y_score

    def reconstruct_dataset(self):
        """ Searches WebsocketServerWorker for dataset objects and their
            corresponding predictions, before stitching them back into a 
            single dataframe.
        """
        raise NotImplementedError

    ##################
    # Core Functions #
    ##################

    def reconstruct(self):
        """ Given a mapping of dataset object IDs to their respective prediction
            object IDs, reconstruct an aggregated dataset with predictions
            mapped for client's perusal
        """
        raise NotImplementedError


    def analyse(self, action: str) -> dict:
        """ Automates calculation of descriptive statistics over restored 
            batched data. 
            
        Args:
            action (str): Type of ML operation to be executed. Supported options
                are as follows:
                1) 'regress': Orchestrates FL grid to perform regression
                2) 'classify': Orchestrates FL grid to perform classification
                3) 'cluster': TBA
                4) 'associate': TBA
        Returns:
            Statistics (dict)
        """
        if action == "regress":
            return self._analyse_regression()

        elif action == "classify":
            return self._analyse_classification()

        else:
            raise ValueError(f"ML action {action} is not supported!")
        

    def export(self, out_dir):
        """ Exports reconstructed dataset to file for client's perusal
        """
        raise NotImplementedError

#######################################
# MetaExtractor Class - MetaExtractor #
#######################################

class MetaExtractor:
    """ Given a dataset of a specific type, extract the appropriate meta
        statistics for ease of summary

    Attributes:
        df (pd.DataFrame): Dataset to extract metrics from 
        schema
    """
    def __init__(
        self, 
        df: pd.DataFrame, 
        schema: Dict[str, str], 
        dataset_type: str
    ):
        # Private attibutes
        self.metadata = None
        
        # Public Attributes
        self.df = df
        self.schema = schema
        self.dataset_type = dataset_type

    ###########
    # Helpers #
    ###########

    @staticmethod
    def extract_categorical_feature_metadata(
        feature: pd.Series
    ) -> Dict[str, Union[List[str], int, float]]:
        """ Extracts relevant statistics from a single categorical feature.
            For categorical variables, supported metadata extracted include:
            1) Labels
            2) Count
            3) Unique
            4) Top
            5) Frequency 

        Args:
            feature (pd.Series): Name of feature column
        Returns:
            Categorical Meta statistics (Dict)
        """
        datatype = feature.dtype.name

        if datatype == "category":
            
            # Extract class labels
            labels = feature.cat.categories.to_list()
            logging.debug(f"------> {[type(v) for v in labels]}")

            # Extract meta statistics
            meta_stats = feature.describe().to_dict()
            logging.debug(f"------> {[type(v) for k,v in meta_stats.items()]}")

            # Add in class label information
            meta_stats.update({'labels': labels})
            return meta_stats

        else:
            raise RuntimeError(f"Feature '{feature.name}' is not a categorical variable!")


    @staticmethod
    def extract_numeric_feature_metadata(
        feature: pd.Series
    ) -> Dict[str, Union[int, float]]:
        """ Extracts relevant statistics from a single numeric feature.
            For numeric variables, supported metadata extracted include:
            1) Count
            2) Mean
            3) Std
            4) Min
            5) 25% 
            6) 50% 
            7) 75% 
            8) max 

        Args:
            feature (pd.Series): Name of feature column
        Returns:
            Numerical Meta statistics (Dict)
        """
        datatype = feature.dtype.name
        
        if datatype not in ["category", "object"]: # capture nulls
            logging.debug(f"------> {[type(v) for k,v in feature.describe().to_dict().items()]}")

            return feature.describe().to_dict()

        else:
            raise RuntimeError(f"Feature '{name}' is not a numerical variable!")


    @staticmethod
    def extract_object_feature_metadata(feature: pd.Series) -> dict:
        """ Extracts relevant statistics from a single object feature. 

            Note: 
            This is a placeholder function to handle nullities/incompatibilities
            in the event that the specified dataset was not thoroughly cleaned

        Args:
            feature (pd.Series): Name of feature column
        Returns:
            An empty dictionary (Dict)
        """
        return {}


    def extract_tabular_metadata(
        self
    ) -> Dict[str, Dict[str, Union[List[str], int, float]]]:
        """ Extracts meta data/statistics from a specified tabular dataset.
            Expected metadata format:
            {
                'features': {
                    'cat_variables': {
                        'cat_feature_1': {'datatype': "category", ...},
                        ...
                    },
                    'num_variables': {
                        'num_feature_1': {'datatype': "integer", ...},
                        ...
                    },
                    'misc_variables': {
                        'misc_feature_1': {'datatype': "object"},
                        ...
                    }
                }
            }

        Returns:
            Tabular meta statistics (Dict)
        """
        if self.dataset_type == "tabular":

            # Ensures that template always has consistent keys
            metadata = {
                'cat_variables': {},
                'num_variables': {},
                'misc_variables': {}
            }
            for name in self.df.columns:

                feature = self.df[name]
                datatype = self.schema[name] # robust datatype extraction

                # Check that datatype is not ambigious (eg. null, list, etc.)
                if datatype == "object":
                    variable_key = 'misc_variables'
                    meta_stats = self.extract_object_feature_metadata(feature)

                # Check that datatype is categorical
                elif datatype == "category":
                    variable_key = 'cat_variables'
                    meta_stats = self.extract_categorical_feature_metadata(feature)

                # Check that datatype is numerical
                else:
                    ###########################
                    # Implementation Footnote #
                    ###########################
                    
                    # [Cause]
                    # There are many other datatypes apart from objects & 
                    # categories in numpy.

                    # [Problems]
                    # This results in ambiguity when inferring numeric datatypes

                    # [Solution]
                    # Assume that all boolean types are specified as categories

                    variable_key = 'num_variables'
                    meta_stats = self.extract_numeric_feature_metadata(feature)

                meta_stats['datatype'] = datatype

                variable_stats = metadata.get(variable_key, {})
                variable_stats[name] = meta_stats
                metadata.update({variable_key: variable_stats})
            
            return {'features': metadata}
        
        else:
            raise RuntimeError(f"Dataset is not of type tabular!")


    def extract_image_metadata(self) -> Dict[str, Union[int, str]]:
        """ Extracts meta data/statistics from a specified tabular dataset.
            Expected metadata format:
            {
                'pixel_height': 255,
                'pixel_width': 255,
                'color': "rgb", # for now, only grayscale & RGB is supported
            }

        Returns:
            Image meta statistics
        """
        if self.dataset_type == "image":

            # Columns of image DFs are named "{img_format}x{height}x{width}"
            features = self.df.drop(columns=['target'])
            color, pixel_height, pixel_width = features.columns[-1].split('x')

            return {
                'pixel_height': int(pixel_height),
                'pixel_width': int(pixel_width),
                'color': color
            }

        else:
            raise RuntimeError(f"Dataset is not of type image!")

    
    def extract_text_metadata(self) -> Dict[str, Union[int, float]]:
        """ Extracts meta data/statistics from a specified text dataset. 
        
            Assumption:
            Text datasets are represented as doc-term matrices

            Expected metadata format:
            {
                'word_count': 5000,     # Total no. of words represented
                'sparsity': 0.6         # count(zeros)/total of doc-term matrix
                'representation': 0.2   # sum(non-zeros)/total of doc-term matrix
            }

        Returns:
            Text meta statistics (Dict)
        """
        if self.dataset_type == "text":

            features = self.df.drop(columns=['target'])

            doc_count, word_count = features.shape

            total_cells = doc_count * word_count

            zero_count = features[features==0].count().sum()
            sparsity = zero_count/total_cells

            non_zero_sum = features.sum().sum()  # .sum().sum() bypasses nullity
            representation = non_zero_sum/total_cells

            return {
                'word_count': word_count,
                'sparsity': sparsity,
                'representation': representation
            }

        else:
            raise RuntimeError(f"Dataset is not of type text!")


    def extract_generic_metadata(self) -> Dict[str, Union[int, str]]:
        """ Extracts generic meta data/statistics of the specified dataset.

        Returns:
            Generic meta statistics (Dict)
        """
        return {
            'src_count': len(self.df),
            '_type': self.dataset_type
        }

    ##################
    # Core functions #
    ##################

    def extract(self) -> Dict[str, Union[str, int, float, dict]]:
        """ Extracts & compiles all metadata for each feature within the 
            specified dataset.

            Expected metadata format:
            {
                'src_count': 1000,
                '_type': "<insert datatype>",
                <insert type-specific meta statistics>
                ...
            }

        Returns:
            Data-specific meta statistics (Dict)
        """
        EXTRACTORS = {
            'tabular': self.extract_tabular_metadata,
            'image': self.extract_image_metadata,
            'text': self.extract_text_metadata
        }
        supported_dataset_types = list(EXTRACTORS.keys())

        if self.dataset_type not in supported_dataset_types:
            raise RuntimeError(f"{self.dataset_type} is not yet supported!")
            
        generic_metadata = self.extract_generic_metadata()
        type_specific_metadata = EXTRACTORS[self.dataset_type]()

        self.metadata = {**generic_metadata, **type_specific_metadata}
        return self.metadata
>>>>>>> 4ff81975
<|MERGE_RESOLUTION|>--- conflicted
+++ resolved
@@ -1,4 +1,3 @@
-<<<<<<< HEAD
 #!/usr/bin/env python
 
 ####################
@@ -131,7 +130,14 @@
             }
         )
 
-    def construct_success_payload(self, status, method, params, data):
+    def construct_success_payload(
+        self, 
+        status: int, 
+        method: str, 
+        params: dict, 
+        data: Union[list, dict], 
+        strict_format: bool = True
+    ):
         """ Automates the construction & formatting of a payload for a
             successful endpoint operation 
         Args:
@@ -139,6 +145,7 @@
             method (str): Endpoint operation invoked
             params (dict): Identifiers required to start endpoint operation
             data (list or dict): Data to be moulded into a response
+            strict_format (bool): Toggles strict adherence to archival format
         Returns:
             Formatted payload (dict)
         """
@@ -167,11 +174,19 @@
         if isinstance(data, list):
             formatted_data = []
             for record in data:
-                formatted_record = format_document(record, kind=self.subject)
+                formatted_record = (
+                    format_document(record, kind=self.subject) 
+                    if strict_format
+                    else record
+                )
                 formatted_data.append(formatted_record)
         else:
-            formatted_data = format_document(data, kind=self.subject)
-                
+            formatted_data = (
+                format_document(data, kind=self.subject)
+                if strict_format
+                else data
+            )
+   
         self.__template['data'] = formatted_data
 
         jsonschema.validate(self.__template, schemas['payload_schema'])
@@ -182,6 +197,7 @@
             ID_function=Payload.construct_success_payload.__name__    
         )
         return self.__template      
+
 
 #####################################
 # Base Data Storage Class - Records #
@@ -376,6 +392,7 @@
         
         return record
 
+
 ####################################
 # Data Storage Class - MetaRecords #
 ####################################
@@ -389,7 +406,8 @@
         return {"project_id": project_id}
 
     def create(self, project_id, details):
-        # Check that new details specified conforms to export schema
+        # Check that new details specified conforms to export schema. Json 
+        # describing schema is located at synergos_worker/templates/meta_schema.json
         jsonschema.validate(details, schemas["meta_schema"])
         meta_key = self.__generate_key(project_id)
         new_metadata = {'key': meta_key}
@@ -410,6 +428,340 @@
     def delete(self, project_id):
         meta_key = self.__generate_key(project_id)
         return super().delete('Metadata', 'key', meta_key)
+
+
+#######################################
+# MetaExtractor Class - MetaExtractor #
+#######################################
+
+class MetaExtractor:
+    """ Given a dataset of a specific type, extract the appropriate meta
+        statistics for ease of summary
+
+    Attributes:
+        df (pd.DataFrame): Dataset to extract metrics from 
+        schema
+    """
+    def __init__(
+        self, 
+        df: pd.DataFrame, 
+        schema: Dict[str, str], 
+        dataset_type: str
+    ):
+        # Private attibutes
+        self.metadata = None
+        
+        # Public Attributes
+        self.df = df
+        self.schema = schema
+        self.dataset_type = dataset_type
+
+    ###########
+    # Helpers #
+    ###########
+
+    @staticmethod
+    def extract_categorical_feature_metadata(
+        feature: pd.Series
+    ) -> Dict[str, Union[List[str], int, float]]:
+        """ Extracts relevant statistics from a single categorical feature.
+            For categorical variables, supported metadata extracted include:
+            1) Labels
+            2) Count
+            3) Unique
+            4) Top
+            5) Frequency 
+
+        Args:
+            feature (pd.Series): Name of feature column
+        Returns:
+            Categorical Meta statistics (Dict)
+        """
+        datatype = feature.dtype.name
+
+        if datatype == "category":
+            
+            # Extract class labels
+            labels = feature.cat.categories.to_list()
+            logging.debug(
+                "Datatypes of categorical labels tracked.",
+                label_datatypes=[type(v) for v in labels],
+                ID_path=SOURCE_FILE,
+                ID_class=MetaExtractor.__name__,
+                ID_function=MetaExtractor.extract_categorical_feature_metadata.__name__
+            )
+
+            # Extract meta statistics
+            meta_stats = feature.describe().to_dict()
+            logging.debug(
+                "Datatypes of meta-statistics calculated for categorical feature tracked.",
+                meta_datatypes=[type(v) for k,v in meta_stats.items()],
+                ID_path=SOURCE_FILE,
+                ID_class=MetaExtractor.__name__,
+                ID_function=MetaExtractor.extract_categorical_feature_metadata.__name__
+            )
+
+            # Add in class label information
+            meta_stats.update({'labels': labels})
+            return meta_stats
+
+        else:
+            raise RuntimeError(
+                f"Feature '{feature.name}' is not a categorical variable!"
+            )
+
+
+    @staticmethod
+    def extract_numeric_feature_metadata(
+        feature: pd.Series
+    ) -> Dict[str, Union[int, float]]:
+        """ Extracts relevant statistics from a single numeric feature.
+            For numeric variables, supported metadata extracted include:
+            1) Count
+            2) Mean
+            3) Std
+            4) Min
+            5) 25% 
+            6) 50% 
+            7) 75% 
+            8) max 
+
+        Args:
+            feature (pd.Series): Name of feature column
+        Returns:
+            Numerical Meta statistics (Dict)
+        """
+        datatype = feature.dtype.name
+        
+        if datatype not in ["category", "object"]: # capture nulls
+
+            meta_stats = feature.describe().to_dict()
+
+            logging.debug(
+                "Datatypes of meta-statistics calculated for numeric features tracked.",
+                [type(v) for k,v in meta_stats.items()],
+                ID_path=SOURCE_FILE,
+                ID_class=MetaExtractor.__name__,
+                ID_function=MetaExtractor.extract_numeric_feature_metadata.__name__
+            )
+
+            return meta_stats
+
+        else:
+            raise RuntimeError(
+                f"Feature '{feature.name}' is not a numerical variable!"
+            )
+
+
+    @staticmethod
+    def extract_object_feature_metadata(feature: pd.Series) -> dict:
+        """ Extracts relevant statistics from a single object feature. 
+
+            Note: 
+            This is a placeholder function to handle nullities/incompatibilities
+            in the event that the specified dataset was not thoroughly cleaned
+
+        Args:
+            feature (pd.Series): Name of feature column
+        Returns:
+            An empty dictionary (Dict)
+        """
+        return {}
+
+
+    def extract_tabular_metadata(
+        self
+    ) -> Dict[str, Dict[str, Union[List[str], int, float]]]:
+        """ Extracts meta data/statistics from a specified tabular dataset.
+            Expected metadata format:
+            {
+                'features': {
+                    'cat_variables': {
+                        'cat_feature_1': {'datatype': "category", ...},
+                        ...
+                    },
+                    'num_variables': {
+                        'num_feature_1': {'datatype': "integer", ...},
+                        ...
+                    },
+                    'misc_variables': {
+                        'misc_feature_1': {'datatype': "object"},
+                        ...
+                    }
+                }
+            }
+
+        Returns:
+            Tabular meta statistics (Dict)
+        """
+        if self.dataset_type == "tabular":
+
+            # Ensures that template always has consistent keys
+            metadata = {
+                'cat_variables': {},
+                'num_variables': {},
+                'misc_variables': {}
+            }
+            for name in self.df.columns:
+
+                feature = self.df[name]
+                datatype = self.schema[name] # robust datatype extraction
+
+                # Check that datatype is not ambigious (eg. null, list, etc.)
+                if datatype == "object":
+                    variable_key = 'misc_variables'
+                    meta_stats = self.extract_object_feature_metadata(feature)
+
+                # Check that datatype is categorical
+                elif datatype == "category":
+                    variable_key = 'cat_variables'
+                    meta_stats = self.extract_categorical_feature_metadata(feature)
+
+                # Check that datatype is numerical
+                else:
+                    ###########################
+                    # Implementation Footnote #
+                    ###########################
+                    
+                    # [Cause]
+                    # There are many other datatypes apart from objects & 
+                    # categories in numpy.
+
+                    # [Problems]
+                    # This results in ambiguity when inferring numeric datatypes
+
+                    # [Solution]
+                    # Assume that all boolean types are specified as categories
+
+                    variable_key = 'num_variables'
+                    meta_stats = self.extract_numeric_feature_metadata(feature)
+
+                meta_stats['datatype'] = datatype
+
+                variable_stats = metadata.get(variable_key, {})
+                variable_stats[name] = meta_stats
+                metadata.update({variable_key: variable_stats})
+            
+            return {'features': metadata}
+        
+        else:
+            raise RuntimeError("Dataset is not of type tabular!")
+
+
+    def extract_image_metadata(self) -> Dict[str, Union[int, str]]:
+        """ Extracts meta data/statistics from a specified tabular dataset.
+            Expected metadata format:
+            {
+                'pixel_height': 255,
+                'pixel_width': 255,
+                'color': "rgb", # for now, only grayscale & RGB is supported
+            }
+
+        Returns:
+            Image meta statistics
+        """
+        if self.dataset_type == "image":
+
+            # Columns of image DFs are named "{img_format}x{height}x{width}"
+            features = self.df.drop(columns=['target'])
+            color, pixel_height, pixel_width = features.columns[-1].split('x')
+
+            return {
+                'pixel_height': int(pixel_height),
+                'pixel_width': int(pixel_width),
+                'color': color
+            }
+
+        else:
+            raise RuntimeError("Dataset is not of type image!")
+
+    
+    def extract_text_metadata(self) -> Dict[str, Union[int, float]]:
+        """ Extracts meta data/statistics from a specified text dataset. 
+        
+            Assumption:
+            Text datasets are represented as doc-term matrices
+
+            Expected metadata format:
+            {
+                'word_count': 5000,     # Total no. of words represented
+                'sparsity': 0.6         # count(zeros)/total of doc-term matrix
+                'representation': 0.2   # sum(non-zeros)/total of doc-term matrix
+            }
+
+        Returns:
+            Text meta statistics (Dict)
+        """
+        if self.dataset_type == "text":
+
+            features = self.df.drop(columns=['target'])
+
+            doc_count, word_count = features.shape
+
+            total_cells = doc_count * word_count
+
+            zero_count = features[features==0].count().sum()
+            sparsity = zero_count/total_cells
+
+            non_zero_sum = features.sum().sum() # .sum().sum() bypasses nullity
+            representation = non_zero_sum/total_cells
+
+            return {
+                'word_count': word_count,
+                'sparsity': sparsity,
+                'representation': representation
+            }
+
+        else:
+            raise RuntimeError("Dataset is not of type text!")
+
+
+    def extract_generic_metadata(self) -> Dict[str, Union[int, str]]:
+        """ Extracts generic meta data/statistics of the specified dataset.
+
+        Returns:
+            Generic meta statistics (Dict)
+        """
+        return {
+            'src_count': len(self.df),
+            '_type': self.dataset_type
+        }
+
+    ##################
+    # Core functions #
+    ##################
+
+    def extract(self) -> Dict[str, Union[str, int, float, dict]]:
+        """ Extracts & compiles all metadata for each feature within the 
+            specified dataset.
+
+            Expected metadata format:
+            {
+                'src_count': 1000,
+                '_type': "<insert datatype>",
+                <insert type-specific meta statistics>
+                ...
+            }
+
+        Returns:
+            Data-specific meta statistics (Dict)
+        """
+        EXTRACTORS = {
+            'tabular': self.extract_tabular_metadata,
+            'image': self.extract_image_metadata,
+            'text': self.extract_text_metadata
+        }
+        supported_dataset_types = list(EXTRACTORS.keys())
+
+        if self.dataset_type not in supported_dataset_types:
+            raise RuntimeError(f"{self.dataset_type} is not yet supported!")
+            
+        generic_metadata = self.extract_generic_metadata()
+        type_specific_metadata = EXTRACTORS[self.dataset_type]()
+
+        self.metadata = {**generic_metadata, **type_specific_metadata}
+        return self.metadata
+
 
 ####################################
 # Benchmarking Class - Benchmarker #
@@ -654,10 +1006,13 @@
         R2 = r2_score(self.y_true, self.y_pred)
         MSE = mean_squared_error(self.y_true, self.y_pred)
         MAE = mean_absolute_error(self.y_true, self.y_pred)
-        # Log regressions stats
+
         logging.debug(
-            f"R2: {R2}, MSE: {MSE}, MAE: {MAE}",
+            f"Regression statistics tracked.",
             action="regress",
+            R2=R2,
+            MSE=MSE,
+            MAE=MAE,
             ID_path=SOURCE_FILE,
             ID_class=Benchmarker.__name__,
             ID_function=Benchmarker._analyse_regression.__name__
@@ -798,1074 +1153,4 @@
     def export(self, out_dir):
         """ Exports reconstructed dataset to file for client's perusal
         """
-        raise NotImplementedError
-=======
-#!/usr/bin/env python
-
-####################
-# Required Modules #
-####################
-
-# Generic/Built-in
-import logging
-import uuid
-from datetime import datetime
-from typing import Dict, List, Tuple, Union
-
-# Libs
-import jsonschema
-import numpy as np
-import pandas as pd
-import torch as th
-from flask import jsonify, request
-from flask_restx import fields
-from sklearn.metrics import (
-    r2_score,
-    mean_squared_error,
-    mean_absolute_error,
-    accuracy_score, 
-    roc_curve,
-    roc_auc_score, 
-    auc, 
-    precision_recall_curve, 
-    precision_score,
-    recall_score,
-    f1_score, 
-    confusion_matrix
-)
-from sklearn.metrics.cluster import contingency_matrix
-from sklearn.preprocessing import LabelBinarizer
-from tinydb import TinyDB, Query, where
-from tinydb.middlewares import CachingMiddleware
-from tinydb.storages import JSONStorage
-from tinyrecord import transaction
-from tinydb_serialization import SerializationMiddleware
-from tinydb_smartcache import SmartCacheTable
-
-# Custom
-from rest_rpc import app
-from rest_rpc.core.datetime_serialization import (
-    DateTimeSerializer, 
-    TimeDeltaSerializer
-)
-
-##################
-# Configurations #
-##################
-
-logging.basicConfig(format='%(asctime)s - %(message)s', level=logging.DEBUG)
-
-schemas = app.config['SCHEMAS']
-db_path = app.config['DB_PATH']
-payload_template = app.config['PAYLOAD_TEMPLATE']
-
-####################
-# Helper Functions #
-####################
-
-def construct_combination_key(expt_id, run_id):
-    return str((expt_id, run_id))
-
-############################################
-# REST Response Formatting Class - Payload #
-############################################
-
-class Payload:
-    """ Helper class to standardise response formatting for the REST-RPC service
-        in order to ensure compatibility between the TTP's & Workers' Flask
-        interfaces
-
-    Attributes:
-        # Private Attributes
-        __template (dict): Configured payload template
-        # Public Attributes
-        subject (str): Topic of data in payload (i.e. name of table accessed)
-    
-    Args:
-        subject (str): Topic of data in payload (i.e. name of table accessed)
-        namespace (flask_restx.Namespace): Namespace API to construct models in
-        model (flask_restx.Model): Seeding model to propagate
-    """
-    def __init__(self, subject, namespace, model):
-        self.__template = payload_template.copy()
-        self.subject = subject
-
-        payload_model = namespace.model(
-            name="payload",
-            model={
-                'apiVersion': fields.String(required=True),
-                'success': fields.Integer(required=True),
-                'status': fields.Integer(required=True),
-                'method': fields.String(),
-                'params': fields.Nested(
-                    namespace.model(
-                        name="route_parameters",
-                        model={
-                            'project_id': fields.String(),
-                            'expt_id': fields.String(),
-                            'run_id': fields.String(),
-                        }
-                    ),
-                    skip_none=True
-                )
-            }
-        )
-        self.singular_model = namespace.inherit(
-            "payload_single",
-            payload_model,
-            {'data': fields.Nested(model, required=True, skip_none=True)}
-        )
-        self.plural_model = namespace.inherit(
-            "payload_plural",
-            payload_model,
-            {
-                'data': fields.List(
-                    fields.Nested(model, skip_none=True), 
-                    required=True
-                )
-            }
-        )
-
-    def construct_success_payload(
-        self, 
-        status: int, 
-        method: str, 
-        params: dict, 
-        data: Union[list, dict], 
-        strict_format: bool = True
-    ):
-        """ Automates the construction & formatting of a payload for a
-            successful endpoint operation 
-        Args:
-            status (int): Status code of method of operation
-            method (str): Endpoint operation invoked
-            params (dict): Identifiers required to start endpoint operation
-            data (list or dict): Data to be moulded into a response
-            strict_format (bool): Toggles strict adherence to archival format
-        Returns:
-            Formatted payload (dict)
-        """
-        
-        def format_document(document, kind):
-
-            def encode_datetime_objects(document):
-                datetime_serialiser = DateTimeSerializer()
-                document['created_at'] = datetime_serialiser.encode(document['created_at'])
-                return document
-
-            def annotate_document(document, kind):
-                document['doc_id'] = document.doc_id
-                document['kind'] = kind
-                return document
-
-            encoded_document = encode_datetime_objects(document)
-            annotated_document = annotate_document(encoded_document, kind)
-            return annotated_document
-
-        self.__template['success'] = 1
-        self.__template['status'] = status
-        self.__template['method'] = method
-        self.__template['params'] = params
-        
-        if isinstance(data, list):
-            formatted_data = []
-            for record in data:
-                formatted_record = (
-                    format_document(record, kind=self.subject) 
-                    if strict_format
-                    else record
-                )
-                formatted_data.append(formatted_record)
-        else:
-            formatted_data = (
-                format_document(data, kind=self.subject)
-                if strict_format
-                else data
-            )
-                
-        self.__template['data'] = formatted_data
-
-        jsonschema.validate(self.__template, schemas['payload_schema'])
-
-        return self.__template      
-
-#######################################
-# MetaExtractor Class - MetaExtractor #
-#######################################
-
-
-#####################################
-# Base Data Storage Class - Records #
-#####################################
-
-class Records:
-    """ 
-    Automates CRUD operations on a structured TinyDB database. Operations are
-    atomicised using TinyRecord transactions, queries are smart cahced
-
-    Attributes:
-        db_path (str): Path to json source
-    
-    Args:
-        db_path (str): Path to json source
-        *subjects: All subject types pertaining to records
-    """
-    def __init__(self, db_path=db_path):
-        self.db_path = db_path
-
-    ###########
-    # Helpers #
-    ###########
-
-    def load_database(self):
-        """ Loads json source as a TinyDB database, configured to cache queries,
-            I/O operations, as well as serialise datetimes objects if necessary.
-            Subjects are initialised as tables of the database
-
-        Returns:
-            database (TinyDB)
-        """
-        serialization = SerializationMiddleware(JSONStorage)
-        serialization.register_serializer(DateTimeSerializer(), 'TinyDate')
-        serialization.register_serializer(TimeDeltaSerializer(), 'TinyDelta')
-
-        database = TinyDB(
-            path=self.db_path, 
-            sort_keys=True,
-            indent=4,
-            separators=(',', ': '),
-            storage=CachingMiddleware(serialization)
-        )
-
-        database.table_class = SmartCacheTable
-
-        return database
-
-    ##################
-    # Core Functions #
-    ##################
-
-    def create(self, subject, key, new_record):
-        """ Creates a new record in a specified subject table within database
-
-        Args:  
-            subject (str): Table to be operated on
-            new_record (dict): Information for creating a new record
-            key (str): Primary key of the current table
-        Returns:
-            New record added (tinydb.database.Document)
-        """
-        database = self.load_database()
-
-        with database as db:
-
-            subject_table = db.table(subject)
-
-            with transaction(subject_table) as tr:
-
-                # Remove additional digits (eg. microseconds)
-                date_created = datetime.strptime(
-                    datetime.utcnow().strftime("%Y-%m-%d %H:%M:%S"),
-                    "%Y-%m-%d %H:%M:%S"
-                )
-                new_record['created_at'] = date_created
-
-                if subject_table.contains(where(key) == new_record[key]):
-                    tr.update(new_record, where(key) == new_record[key])
-
-                else:
-                    tr.insert(new_record)
-
-            record = subject_table.get(where(key) == new_record[key])
-
-        return record
-
-    def read_all(self, subject, filter={}):
-        """ Retrieves entire collection of records, with an option to filter out
-            ones with specific key-value pairs.
-
-        Args:
-            filter (dict(str,str)): Key-value pairs for filtering records
-        Returns:
-            Filtered records (list(tinydb.database.Document))
-        """
-
-        def retrieve_all_records(subject):
-            """ Retrieves all records in a specified table of the database
-
-            Args:
-                subject (str): Table to be operated on
-            Returns:
-                Records (list(tinydb.database.Document))
-            """
-            database = self.load_database()
-
-            with database as db:
-                subject_table = db.table(subject)
-                records = subject_table.all()
-                print(records)
-
-            return records
-
-        all_records = retrieve_all_records(subject=subject)
-        filtered_records = []
-        for record in all_records:
-            if (
-                (not filter.items() <= record['key'].items()) and
-                (not filter.items() <= record.items())
-            ):
-                continue
-            filtered_records.append(record)
-        return filtered_records
-
-    def read(self, subject, key, r_id):
-        """ Retrieves a single record from a specified table in the database
-
-        Args:  
-            subject (str): Table to be operated on
-            key (str): Primary key of the current table
-            r_id (dict): Identifier of specified records
-        Returns:
-            Specified record (tinydb.database.Document)
-        """
-        database = self.load_database()
-
-        with database as db:
-            subject_table = db.table(subject)
-            record = subject_table.get(where(key) == r_id)
-
-        return record
-
-    def update(self, subject, key, r_id, updates):
-        """ Updates an existing record with specified updates
-
-        Args:  
-            subject (str): Table to be operated on
-            key (str): Primary key of the current table
-            r_id (dict): Identifier of specified records
-            updates (dict): New key-value pairs to update existing record with
-        Returns:
-            Updated record (tinydb.database.Document)
-        """
-        database = self.load_database()
-
-        with database as db:
-
-            subject_table = db.table(subject)
-
-            with transaction(subject_table) as tr:
-
-                tr.update(updates, where(key) == r_id)
-
-            updated_record = subject_table.get(where(key) == r_id)
-
-        return updated_record
-        
-    def delete(self, subject, key, r_id):
-        """ Deletes a specified record from the specified table in the database
-
-        Args:
-            subject (str): Table to be operated on
-            key (str): Primary key of the current table
-            r_id (dict): Identifier of specified records
-        Returns:
-            Deleted record (tinydb.database.Document)
-        """
-        database = self.load_database()
-
-        with database as db:
-
-            subject_table = db.table(subject)
-
-            record = subject_table.get(where(key) == r_id)
-
-            with transaction(subject_table) as tr:
-
-                tr.remove(where(key) == r_id)
-            
-            assert not subject_table.get(where(key) == r_id)
-        
-        return record
-
-####################################
-# Data Storage Class - MetaRecords #
-####################################
-
-class MetaRecords(Records):
-    
-    def __init__(self, db_path=db_path):
-        super().__init__(db_path=db_path)
-
-    def __generate_key(self, project_id):
-        return {"project_id": project_id}
-
-    def create(self, project_id, details):
-        # Check that new details specified conforms to export schema 
-        # json describing schema is located in synergos_worker/templates/meta_schema.json
-        jsonschema.validate(details, schemas["meta_schema"])
-        meta_key = self.__generate_key(project_id)
-        new_metadata = {'key': meta_key}
-        new_metadata.update(details)
-        return super().create('Metadata', 'key', new_metadata)
-
-    def read_all(self, filter={}):
-        return super().read_all('Metadata', filter=filter)
-
-    def read(self, project_id):
-        meta_key = self.__generate_key(project_id)
-        return super().read('Metadata', 'key', meta_key)
-
-    def update(self, project_id, updates):
-        meta_key = self.__generate_key(project_id)
-        return super().update('Metadata', 'key', meta_key, updates)
-
-    def delete(self, project_id):
-        meta_key = self.__generate_key(project_id)
-        return super().delete('Metadata', 'key', meta_key)
-
-####################################
-# Benchmarking Class - Benchmarker #
-####################################
-
-class Benchmarker:
-    """ Automates the calculation of all supported descriptive statistics
-
-    Attributes:
-        y_true (np.ndarray): Truth labels loaded into WSSW
-        y_pred (np.ndarray): Predictions obtained from TTP, casted into classes
-        y_score (np.ndarray): Raw scores/probabilities obtained from TTP
-    """
-    def __init__(
-        self, 
-        y_true: np.ndarray, 
-        y_pred: np.ndarray, 
-        y_score: np.ndarray
-    ):
-        self.y_true = y_true
-        self.y_pred = y_pred
-        self.y_score = y_score
-
-    ############
-    # Checkers #
-    ############
-
-    def is_multiclass(self):
-        """ Checks if the current experiment to be evaluated is from a binary or
-            multiclass setup
-
-        Returns
-            True    if setup is multiclass
-            False   otherwise
-        """
-        try:
-            return self.y_score.shape[1] > 1
-        except IndexError:
-            return False
-
-    ###########
-    # Helpers #
-    ###########
-
-    @staticmethod
-    def _calculate_summary_stats(
-        y_true: np.ndarray, 
-        y_pred: np.ndarray,
-        y_score: np.ndarray,
-    ) -> Dict[str, List[Union[int, float]]]:
-        """ Given y_true, y_pred & y_score from a classification machine 
-            learning operation, calculate the corresponding summary statistics.
-        
-        Args:
-            y_true (np.ndarray)
-            y_pred (np.ndarray)
-            y_score (np.ndarray)
-        Returns:
-            Summary Statistics (dict(str, list(int)))
-        """
-        # Calculate accuracy of predictions
-        accuracy = accuracy_score(y_true, y_pred)
-
-        # Calculate ROC-AUC for each label
-        try:
-            roc = roc_auc_score(y_true, y_score)
-            fpr, tpr, _ = roc_curve(y_true, y_score)
-        except ValueError:
-            roc = 0.0
-            fpr, tpr = (None, None)
-                
-        # Calculate Area under PR curve
-        pc_vals, rc_vals, _ = precision_recall_curve(y_true, y_score)
-        auc_pr_score = auc(rc_vals, pc_vals)
-        
-        # Calculate F-score
-        f_score = f1_score(y_true, y_pred)
-
-        # Calculate contingency matrix
-        ct_matrix = contingency_matrix(y_true, y_pred)
-        
-        statistics = {
-            'accuracy': float(accuracy),
-            'roc_auc_score': float(roc),
-            'pr_auc_score': float(auc_pr_score),
-            'f_score': float(f_score)
-        }
-
-        plots = {'roc_curve': [fpr, tpr], 'pr_curve': [pc_vals, rc_vals]}
-
-        return statistics
-          
-
-    @staticmethod
-    def _calculate_descriptive_rates(
-        TNs: List[int], 
-        FPs: List[int], 
-        FNs: List[int], 
-        TPs: List[int]
-    ) -> Dict[str, List[Union[int, float]]]:
-        """ Calculates the descriptive rates for each class in a multiclass 
-            setup. Supported rates are as follows:
-            1. TPRs: True positive rate
-            2. TNRs: True negative rate
-            3. PPVs: Positive predictive value
-            4. NPVs: Negative predictive value
-            5. FPRs: False positive rate
-            6. FNRs: False negative rate
-            7. FDRs: False discovery rate
-
-        Args:
-            TNs (list(float)): No. of true negatives for all classes
-            FPs (list(float)): No. of false positives for all classes
-            FNs (list(float)): No. of false negatives for all classes
-            TPs (list(float)): No. of true positives for all classes
-        Returns:
-            Descriptive Rates (dict(str, list(float)))
-        """
-        rates = {}
-
-        def add_rate(r_type, value):
-            target_rates = rates.get(r_type, [])
-            target_rates.append(value)
-            rates[r_type] = [float(value) for value in target_rates]
-
-        for TN, FP, FN, TP in zip(TNs, FPs, FNs, TPs):
-
-            # Sensitivity, hit rate, recall, or true positive rate
-            TPR = TP/(TP+FN) if (TP+FN) != 0 else 0
-            add_rate('TPRs', TPR)
-
-            # Specificity or true negative rate
-            TNR = TN/(TN+FP) if (TN+FP) != 0 else 0
-            add_rate('TNRs', TNR)
-
-            # Precision or positive predictive value
-            PPV = TP/(TP+FP) if (TP+FP) != 0 else 0
-            add_rate('PPVs', PPV)
-
-            # Negative predictive value
-            NPV = TN/(TN+FN) if (TN+FN) != 0 else 0
-            add_rate('NPVs', NPV)
-
-            # Fall out or false positive rate
-            FPR = FP/(FP+TN) if (FP+TN) != 0 else 0
-            add_rate('FPRs', FPR)
-
-            # False negative rate
-            FNR = FN/(TP+FN) if (TP+FN) != 0 else 0
-            add_rate('FNRs', FNR)
-
-            # False discovery rate
-            FDR = FP/(TP+FP) if (TP+FP) != 0 else 0
-            add_rate('FDRs', FDR)
-
-        return rates
-
-
-    def _find_stratified_descriptors(self) -> Dict[str, List[Union[int, float]]]:
-        """ Finds the values of descriptors for all classes in a multiclass
-            setup. Descriptors are True Negatives (TNs), False Positives (FPs),
-            False Negatives (FNs) and True Positives (TPs).
-
-        Returns:
-            Stratified Descriptors (dict(str, list(int)))
-        """
-        # Calculate confusion matrix
-        cf_matrix = confusion_matrix(self.y_true, self.y_pred)
-        logging.debug(f"Confusion matrix: {cf_matrix}")
-
-        FPs = cf_matrix.sum(axis=0) - np.diag(cf_matrix)  
-        FNs = cf_matrix.sum(axis=1) - np.diag(cf_matrix)
-        TPs = np.diag(cf_matrix)
-        TNs = cf_matrix[:].sum() - (FPs + FNs + TPs)
-        logging.debug(f"TNs: {TNs}, FPs: {FPs}, FNs: {FNs}, TP: {TPs}")
-        
-        descriptors = {'TNs': TNs, 'FPs': FPs, 'FNs': FNs, 'TPs': TPs}
-        for des_type, descriptor_values in descriptors.items():
-            descriptors[des_type] = [
-                int(value) for value in descriptor_values
-            ]
-        return descriptors
-
-
-    def _calculate_stratified_stats(self) -> Dict[str, List[Union[int, float]]]:
-        """ Calculates descriptive statistics of a classification run. 
-            Statistics supported are accuracy, roc_auc_score, pr_auc_score and
-            f_score
-
-        Returns:
-            Stratified Statistics (dict(str, list(float)))
-        """
-        ohe_y_true, ohe_y_pred, ohe_y_score= self._decode_ohe_dataset()
-
-        aggregated_statistics = {}
-        for col_true, col_pred, col_score in zip(
-            ohe_y_true.T, 
-            ohe_y_pred.T, 
-            ohe_y_score.T
-        ):
-            label_statistics = self._calculate_summary_stats(
-                y_true=col_true, 
-                y_pred=col_pred, 
-                y_score=col_score
-            )
-            for metric, value in label_statistics.items():
-                metric_collection = aggregated_statistics.get(metric, [])
-                metric_collection.append(value)
-                aggregated_statistics[metric] = metric_collection
-
-        return aggregated_statistics
-
-
-    def _analyse_regression(self) -> Dict[str, float]:
-        """ Automates calculation of descriptive statistics, assuming that 
-            y_true, y_pred & y_scores all correspond to a regression machine
-            learning operation.
-                  
-            Statistics supported for regression include:
-            1) R2   : R-squared
-            2) MSE  : Mean Squared Error
-            3) MAE  : Mean Absolute Error
-
-        Returns:
-            Regression statistics (dict)
-        """
-        R2 = r2_score(self.y_true, self.y_pred)
-        MSE = mean_squared_error(self.y_true, self.y_pred)
-        MAE = mean_absolute_error(self.y_true, self.y_pred)
-        return {'R2': R2, 'MSE': MSE, 'MAE': MAE}
-
-
-    def _analyse_classification(self) -> Dict[str, List[Union[int, float]]]:
-        """ Automates calculation of descriptive statistics, assuming that 
-            y_true, y_pred & y_scores all correspond to a classification
-            machine learning operation.
-
-            Statistics supported for classification include:
-            1) accuracy
-            2) roc_auc_score
-            3) pr_auc_score
-            4) f_score
-            5) TPRs
-            6) TNRs
-            7) PPVs
-            8) NPVs
-            9) FPRs
-            10) FNRs
-            11) FDRs
-            12) TPs
-            13) TNs
-            14) FPs
-            15) FNs
-
-        Returns:
-            Classification statistics (dict)
-        """
-        statistics = self._calculate_stratified_stats()
-        descriptors = self._find_stratified_descriptors()
-        rates = self._calculate_descriptive_rates(**descriptors)
-        statistics.update(descriptors)
-        statistics.update(rates)
-
-        return statistics
-
-
-    def _decode_ohe_dataset(self):
-        """ Reverses one-hot encoding applied on a dataset, while maintaining 
-            the original class representations
-            Assumption: This function can only be used if action is to classify
-        """
-        if self.is_multiclass():
-            ohe_y_true = th.nn.functional.one_hot(
-                th.as_tensor(self.y_true),
-                num_classes=self.y_score.shape[-1]
-            ).numpy()
-            ohe_y_pred = th.nn.functional.one_hot(
-                th.as_tensor(self.y_pred),
-                num_classes=self.y_score.shape[-1]
-            ).numpy()
-            ohe_y_score = self.y_score
-
-        else:
-            ohe_y_true = np.concatenate((1-self.y_true, self.y_true), axis=1)
-            ohe_y_pred = np.concatenate((1-self.y_pred, self.y_pred), axis=1)
-            ohe_y_score = np.concatenate((1-self.y_score, self.y_score), axis=1)
-
-        logging.debug(f"OHE y_true: {ohe_y_true}")
-        logging.debug(f"OHE y_pred: {ohe_y_pred}")
-        logging.debug(f"OHE y_score: {ohe_y_score}")
-        return ohe_y_true, ohe_y_pred, ohe_y_score
-
-    def reconstruct_dataset(self):
-        """ Searches WebsocketServerWorker for dataset objects and their
-            corresponding predictions, before stitching them back into a 
-            single dataframe.
-        """
-        raise NotImplementedError
-
-    ##################
-    # Core Functions #
-    ##################
-
-    def reconstruct(self):
-        """ Given a mapping of dataset object IDs to their respective prediction
-            object IDs, reconstruct an aggregated dataset with predictions
-            mapped for client's perusal
-        """
-        raise NotImplementedError
-
-
-    def analyse(self, action: str) -> dict:
-        """ Automates calculation of descriptive statistics over restored 
-            batched data. 
-            
-        Args:
-            action (str): Type of ML operation to be executed. Supported options
-                are as follows:
-                1) 'regress': Orchestrates FL grid to perform regression
-                2) 'classify': Orchestrates FL grid to perform classification
-                3) 'cluster': TBA
-                4) 'associate': TBA
-        Returns:
-            Statistics (dict)
-        """
-        if action == "regress":
-            return self._analyse_regression()
-
-        elif action == "classify":
-            return self._analyse_classification()
-
-        else:
-            raise ValueError(f"ML action {action} is not supported!")
-        
-
-    def export(self, out_dir):
-        """ Exports reconstructed dataset to file for client's perusal
-        """
-        raise NotImplementedError
-
-#######################################
-# MetaExtractor Class - MetaExtractor #
-#######################################
-
-class MetaExtractor:
-    """ Given a dataset of a specific type, extract the appropriate meta
-        statistics for ease of summary
-
-    Attributes:
-        df (pd.DataFrame): Dataset to extract metrics from 
-        schema
-    """
-    def __init__(
-        self, 
-        df: pd.DataFrame, 
-        schema: Dict[str, str], 
-        dataset_type: str
-    ):
-        # Private attibutes
-        self.metadata = None
-        
-        # Public Attributes
-        self.df = df
-        self.schema = schema
-        self.dataset_type = dataset_type
-
-    ###########
-    # Helpers #
-    ###########
-
-    @staticmethod
-    def extract_categorical_feature_metadata(
-        feature: pd.Series
-    ) -> Dict[str, Union[List[str], int, float]]:
-        """ Extracts relevant statistics from a single categorical feature.
-            For categorical variables, supported metadata extracted include:
-            1) Labels
-            2) Count
-            3) Unique
-            4) Top
-            5) Frequency 
-
-        Args:
-            feature (pd.Series): Name of feature column
-        Returns:
-            Categorical Meta statistics (Dict)
-        """
-        datatype = feature.dtype.name
-
-        if datatype == "category":
-            
-            # Extract class labels
-            labels = feature.cat.categories.to_list()
-            logging.debug(f"------> {[type(v) for v in labels]}")
-
-            # Extract meta statistics
-            meta_stats = feature.describe().to_dict()
-            logging.debug(f"------> {[type(v) for k,v in meta_stats.items()]}")
-
-            # Add in class label information
-            meta_stats.update({'labels': labels})
-            return meta_stats
-
-        else:
-            raise RuntimeError(f"Feature '{feature.name}' is not a categorical variable!")
-
-
-    @staticmethod
-    def extract_numeric_feature_metadata(
-        feature: pd.Series
-    ) -> Dict[str, Union[int, float]]:
-        """ Extracts relevant statistics from a single numeric feature.
-            For numeric variables, supported metadata extracted include:
-            1) Count
-            2) Mean
-            3) Std
-            4) Min
-            5) 25% 
-            6) 50% 
-            7) 75% 
-            8) max 
-
-        Args:
-            feature (pd.Series): Name of feature column
-        Returns:
-            Numerical Meta statistics (Dict)
-        """
-        datatype = feature.dtype.name
-        
-        if datatype not in ["category", "object"]: # capture nulls
-            logging.debug(f"------> {[type(v) for k,v in feature.describe().to_dict().items()]}")
-
-            return feature.describe().to_dict()
-
-        else:
-            raise RuntimeError(f"Feature '{name}' is not a numerical variable!")
-
-
-    @staticmethod
-    def extract_object_feature_metadata(feature: pd.Series) -> dict:
-        """ Extracts relevant statistics from a single object feature. 
-
-            Note: 
-            This is a placeholder function to handle nullities/incompatibilities
-            in the event that the specified dataset was not thoroughly cleaned
-
-        Args:
-            feature (pd.Series): Name of feature column
-        Returns:
-            An empty dictionary (Dict)
-        """
-        return {}
-
-
-    def extract_tabular_metadata(
-        self
-    ) -> Dict[str, Dict[str, Union[List[str], int, float]]]:
-        """ Extracts meta data/statistics from a specified tabular dataset.
-            Expected metadata format:
-            {
-                'features': {
-                    'cat_variables': {
-                        'cat_feature_1': {'datatype': "category", ...},
-                        ...
-                    },
-                    'num_variables': {
-                        'num_feature_1': {'datatype': "integer", ...},
-                        ...
-                    },
-                    'misc_variables': {
-                        'misc_feature_1': {'datatype': "object"},
-                        ...
-                    }
-                }
-            }
-
-        Returns:
-            Tabular meta statistics (Dict)
-        """
-        if self.dataset_type == "tabular":
-
-            # Ensures that template always has consistent keys
-            metadata = {
-                'cat_variables': {},
-                'num_variables': {},
-                'misc_variables': {}
-            }
-            for name in self.df.columns:
-
-                feature = self.df[name]
-                datatype = self.schema[name] # robust datatype extraction
-
-                # Check that datatype is not ambigious (eg. null, list, etc.)
-                if datatype == "object":
-                    variable_key = 'misc_variables'
-                    meta_stats = self.extract_object_feature_metadata(feature)
-
-                # Check that datatype is categorical
-                elif datatype == "category":
-                    variable_key = 'cat_variables'
-                    meta_stats = self.extract_categorical_feature_metadata(feature)
-
-                # Check that datatype is numerical
-                else:
-                    ###########################
-                    # Implementation Footnote #
-                    ###########################
-                    
-                    # [Cause]
-                    # There are many other datatypes apart from objects & 
-                    # categories in numpy.
-
-                    # [Problems]
-                    # This results in ambiguity when inferring numeric datatypes
-
-                    # [Solution]
-                    # Assume that all boolean types are specified as categories
-
-                    variable_key = 'num_variables'
-                    meta_stats = self.extract_numeric_feature_metadata(feature)
-
-                meta_stats['datatype'] = datatype
-
-                variable_stats = metadata.get(variable_key, {})
-                variable_stats[name] = meta_stats
-                metadata.update({variable_key: variable_stats})
-            
-            return {'features': metadata}
-        
-        else:
-            raise RuntimeError(f"Dataset is not of type tabular!")
-
-
-    def extract_image_metadata(self) -> Dict[str, Union[int, str]]:
-        """ Extracts meta data/statistics from a specified tabular dataset.
-            Expected metadata format:
-            {
-                'pixel_height': 255,
-                'pixel_width': 255,
-                'color': "rgb", # for now, only grayscale & RGB is supported
-            }
-
-        Returns:
-            Image meta statistics
-        """
-        if self.dataset_type == "image":
-
-            # Columns of image DFs are named "{img_format}x{height}x{width}"
-            features = self.df.drop(columns=['target'])
-            color, pixel_height, pixel_width = features.columns[-1].split('x')
-
-            return {
-                'pixel_height': int(pixel_height),
-                'pixel_width': int(pixel_width),
-                'color': color
-            }
-
-        else:
-            raise RuntimeError(f"Dataset is not of type image!")
-
-    
-    def extract_text_metadata(self) -> Dict[str, Union[int, float]]:
-        """ Extracts meta data/statistics from a specified text dataset. 
-        
-            Assumption:
-            Text datasets are represented as doc-term matrices
-
-            Expected metadata format:
-            {
-                'word_count': 5000,     # Total no. of words represented
-                'sparsity': 0.6         # count(zeros)/total of doc-term matrix
-                'representation': 0.2   # sum(non-zeros)/total of doc-term matrix
-            }
-
-        Returns:
-            Text meta statistics (Dict)
-        """
-        if self.dataset_type == "text":
-
-            features = self.df.drop(columns=['target'])
-
-            doc_count, word_count = features.shape
-
-            total_cells = doc_count * word_count
-
-            zero_count = features[features==0].count().sum()
-            sparsity = zero_count/total_cells
-
-            non_zero_sum = features.sum().sum()  # .sum().sum() bypasses nullity
-            representation = non_zero_sum/total_cells
-
-            return {
-                'word_count': word_count,
-                'sparsity': sparsity,
-                'representation': representation
-            }
-
-        else:
-            raise RuntimeError(f"Dataset is not of type text!")
-
-
-    def extract_generic_metadata(self) -> Dict[str, Union[int, str]]:
-        """ Extracts generic meta data/statistics of the specified dataset.
-
-        Returns:
-            Generic meta statistics (Dict)
-        """
-        return {
-            'src_count': len(self.df),
-            '_type': self.dataset_type
-        }
-
-    ##################
-    # Core functions #
-    ##################
-
-    def extract(self) -> Dict[str, Union[str, int, float, dict]]:
-        """ Extracts & compiles all metadata for each feature within the 
-            specified dataset.
-
-            Expected metadata format:
-            {
-                'src_count': 1000,
-                '_type': "<insert datatype>",
-                <insert type-specific meta statistics>
-                ...
-            }
-
-        Returns:
-            Data-specific meta statistics (Dict)
-        """
-        EXTRACTORS = {
-            'tabular': self.extract_tabular_metadata,
-            'image': self.extract_image_metadata,
-            'text': self.extract_text_metadata
-        }
-        supported_dataset_types = list(EXTRACTORS.keys())
-
-        if self.dataset_type not in supported_dataset_types:
-            raise RuntimeError(f"{self.dataset_type} is not yet supported!")
-            
-        generic_metadata = self.extract_generic_metadata()
-        type_specific_metadata = EXTRACTORS[self.dataset_type]()
-
-        self.metadata = {**generic_metadata, **type_specific_metadata}
-        return self.metadata
->>>>>>> 4ff81975
+        raise NotImplementedError