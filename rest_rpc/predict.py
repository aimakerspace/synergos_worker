<<<<<<< HEAD
####################
# Required Modules #
####################

# Generic/Built-in
import json
import os
from logging import NOTSET
from pathlib import Path

# Libs
import jsonschema
import numpy as np
from flask import request
from flask_restx import Namespace, Resource, fields

# Custom
from rest_rpc import app
from rest_rpc.core.utils import (
    Payload, 
    MetaRecords, 
    Benchmarker, 
    construct_combination_key
)
from rest_rpc.initialise import cache
from rest_rpc.align import alignment_model

##################
# Configurations #
##################

SOURCE_FILE = os.path.abspath(__file__)

ns_api = Namespace(
    "predict", 
    description='API to faciliate federated inference for participant.'
)

out_dir = app.config['OUT_DIR']

db_path = app.config['DB_PATH']
meta_records = MetaRecords(db_path=db_path)

predict_template = app.config['PREDICT_TEMPLATE']
outdir_template = predict_template['out_dir']
y_pred_template = predict_template['y_pred']
y_score_template = predict_template['y_score']
stats_template = predict_template['statistics']

logging = app.config['NODE_LOGGER'].synlog
logging.debug("predict.py logged", Description="No Changes")

###########################################################
# Models - Used for marshalling (i.e. moulding responses) #
###########################################################

# Marshalling Inputs
y_values_model = ns_api.model(
    name="y_values",
    model={
        'y_pred': fields.Raw(required=True),
        'y_score': fields.Raw(required=True)
    }
)

inferences_model = ns_api.model(
    name="inferences",
    model={
        'train': fields.Nested(y_values_model, skip_none=True),
        'evaluate': fields.Nested(y_values_model, skip_none=True),
        'predict': fields.Nested(y_values_model, skip_none=True)
    }
)

prediction_input_model = ns_api.model(
    name="prediction_input",
    model={
        'action': fields.String(required=True),
        'inferences': fields.Nested(inferences_model, required=True)
    }
)

# Marshalling Outputs
stats_model = ns_api.model(
    name="statistics",
    model={
        'R2': fields.Float(),
        'MSE': fields.Float(),
        'MAE': fields.Float(),
        'accuracy': fields.List(fields.Float()),
        'roc_auc_score': fields.List(fields.Float()),
        'pr_auc_score': fields.List(fields.Float()),
        'f_score': fields.List(fields.Float()),
        'TPRs': fields.List(fields.Float()),
        'TNRs': fields.List(fields.Float()),
        'PPVs': fields.List(fields.Float()),
        'NPVs': fields.List(fields.Float()),
        'FPRs': fields.List(fields.Float()),
        'FNRs': fields.List(fields.Float()),
        'FDRs': fields.List(fields.Float()),
        'TPs': fields.List(fields.Integer()),
        'TNs': fields.List(fields.Integer()),
        'FPs': fields.List(fields.Integer()),
        'FNs': fields.List(fields.Integer())
    },
    skip_none=True
)

meta_stats_model = ns_api.model(
    name="meta_statistics",
    model={
        'statistics': fields.Nested(stats_model, skip_none=True),
        'res_path': fields.String(skip_none=True)
    }
)

metrics_model = ns_api.model(
    name="metrics",
    model={
        'train': fields.Nested(meta_stats_model, skip_none=True),
        'evaluate': fields.Nested(meta_stats_model, skip_none=True),
        'predict': fields.Nested(meta_stats_model, skip_none=True)
    }
)

combination_field = fields.Wildcard(fields.Nested(metrics_model))
combination_model = ns_api.model(
    name="combination",
    model={"*": combination_field}
)

results_model = ns_api.model(
    name="results",
    model={
        'results': fields.Nested(combination_model, required=True)
    }
)

prediction_output_model = ns_api.inherit(
    "prediction_output",
    results_model,
    {
        'doc_id': fields.String(),
        'kind': fields.String(),
        'key': fields.Nested(
            ns_api.model(
                name='key',
                model={
                    'project_id': fields.String(),
                    'expt_id': fields.String(),
                    'run_id': fields.String()
                }
            ),
            required=True
        )
    }
)

payload_formatter = Payload('Predict', ns_api, prediction_output_model)

#############
# Resources #
#############

@ns_api.route('/<project_id>/<expt_id>/<run_id>')
@ns_api.response(200, 'Predictions cached successfully')
@ns_api.response(404, "Project logs has not been initialised")
@ns_api.response(417, "Insufficient info specified for auto-assembly")
@ns_api.response(500, "Internal failure")
class Prediction(Resource):

    @ns_api.doc("predict_data")
    @ns_api.expect(prediction_input_model)
    @ns_api.marshal_with(payload_formatter.singular_model)
    def post(self, project_id, expt_id, run_id):
        """ Receives and reconstructs test dataset to pair with prediction 
            labels yielded from federated inference, and export the aligned
            prediction sets to file, before returning the computed statistics.

            Assumption: 
            Worker's server parameters & tags of registered datasets have 
            already be uploaded to TTP. This ensures that the TTP has the 
            feature alignment, as well as contact the respective workers 
            involved post-alignment.  

            JSON received will contain the following information:
            1) Machine learning action to be executed
            2) Connections
            3) Inference (dict(str, dict(str, list(List(str)))) where
               list(list(str) is the string representation of a numpy array) 
            
            eg.

            {
                "action": "classify",
                "connections": {
                    'logs': {
                        'host': "172.18.0.4",
                        'port': 5000,
                        'configurations': {
                            name: "test_participant_1",
                            logging_level: 20,
                            logging_variant: "graylog",
                            debugging_fields: False,
                        }
                    }
                },
                "inferences": {
                    "train": {},
                    "evaluate": {
                        "y_pred": [
                            [0.],
                            [1.],
                            [0.],
                            [1.],
                            .
                            .
                            .
                        ],
                        "y_score": [
                            [0.4561681891162],
                            [0.8616516118919],
                            [0.3218971919191],
                            [0.6919811999489],
                            .
                            .
                            .
                        ]
                    },
                    "predict": {
                        "y_pred": [
                            [1.],
                            [0.],
                            [1.],
                            [0.],
                            .
                            .
                            .
                        ],
                        "y_score": [
                            [0.9949189651566],
                            [0.1891929789119],
                            [0.7651658777992],
                            [0.4919196689197],
                            .
                            .
                            .
                        ]
                    }
                }
            }
        """
        expt_run_key = construct_combination_key(expt_id, run_id)

        # Search local database for cached operations
        retrieved_metadata = meta_records.read(project_id)
        
        if (retrieved_metadata and 
            expt_run_key in retrieved_metadata['in_progress']):

            # Assumption: 
            # When inference is in progress, WSSW object is active & is stored
            # in cache for retrieval/operation
            wss_worker = cache[project_id]['participant']

            logging.debug(
                f"Objects in WSSW tracked.",
                wssw_objects=wss_worker._objects,
                ID_path=SOURCE_FILE,
                ID_class=Prediction.__name__, 
                ID_function=Prediction.post.__name__,
                **request.view_args
            )
            logging.debug(
                f"Objects in core hook tracked.",
                hook_objects=wss_worker.hook.local_worker._objects, 
                ID_path=SOURCE_FILE,
                ID_class=Prediction.__name__, 
                ID_function=Prediction.post.__name__,
                **request.view_args
            )

            try:
                action = request.json['action']

                results = {} # only accumulate for metas that have changed
                for meta, inference in request.json['inferences'].items():

                    if inference:

                        logging.log(
                            level=NOTSET,
                            event=f"[{meta}] Inferred values received for federated inference tracked.",
                            meta=meta,
                            inference=inference, 
                            ID_path=SOURCE_FILE,
                            ID_class=Prediction.__name__, 
                            ID_function=Prediction.post.__name__,
                            **request.view_args
                        )

                        sub_keys = {
                            'project_id': project_id, 
                            'expt_id': expt_id,
                            'run_id': run_id,
                            'meta': meta
                        }

                        # Prepare output directory for tensor export
                        meta_out_dir = outdir_template.safe_substitute(sub_keys)
                        os.makedirs(meta_out_dir, exist_ok=True)

                        # Convert received outputs into a compatible format
                        y_pred = np.array(inference['y_pred'])
                        y_score = np.array(inference['y_score'])

                        # Retrieved aligned y_true labels
                        labels = wss_worker.search(["#y", f"#{meta}"])[0].numpy()

                        logging.log(
                            level=NOTSET,
                            event=f"[{meta}] Loaded y_pred metadata for federated inference tracked.",
                            meta=meta,
                            y_pred_raw=y_pred,
                            y_pred_type=type(y_pred),
                            y_pred_shape=y_pred.shape, 
                            ID_path=SOURCE_FILE,
                            ID_class=Prediction.__name__, 
                            ID_function=Prediction.post.__name__,
                            **request.view_args
                        )
                        logging.log(
                            level=NOTSET,
                            event=f"[{meta}] Loaded label metadata for federated inference tracked.",
                            meta=meta,
                            labels_raw=labels,
                            labels_type=type(labels),
                            labels_shape=labels.shape, 
                            ID_path=SOURCE_FILE,
                            ID_class=Prediction.__name__, 
                            ID_function=Prediction.post.__name__,
                            **request.view_args
                        )

                        # Calculate inference statistics
                        benchmarker = Benchmarker(labels, y_pred, y_score)
                        statistics = benchmarker.analyse(action=action)

                        # Export predictions & scores for client's reference
                        y_pred_export_path = y_pred_template.safe_substitute(sub_keys)
                        with open(y_pred_export_path, 'w') as ypep:
                            # Saved as .txt to eliminate numpy dependency
                            np.savetxt(ypep, y_pred)

                        y_score_export_path = y_score_template.safe_substitute(sub_keys)
                        with open(y_score_export_path, 'w') as ysep:
                            # Saved as .txt to eliminate numpy dependency
                            np.savetxt(ysep, y_score)

                        # Export benchmark statistics for client's reference
                        stats_export_path = stats_template.safe_substitute(sub_keys)
                        with open(stats_export_path, 'w') as sep:
                            json.dump(statistics, sep)

                        results[meta] = {
                            'statistics': statistics,
                            'res_path': stats_export_path
                        }

                        # Update relevant `exports` entries
                        retrieved_metadata['exports'][meta]['predictions'] = y_pred_export_path
                        retrieved_metadata['exports'][meta]['scores'] = y_score_export_path

                # Update relevant `results` entries 
                # Note: This will overwrite previous predictions
                archived_results = retrieved_metadata['results'].get(expt_run_key, {})
                archived_results.update(results)
                retrieved_metadata['results'][expt_run_key] = archived_results 

                updated_metadata = meta_records.update(
                    project_id=project_id, 
                    updates=retrieved_metadata
                )
                
                logging.debug(
                    "Updated metadata for federated inference tracked.",
                    updated_metadata=updated_metadata, 
                    ID_path=SOURCE_FILE,
                    ID_class=Prediction.__name__, 
                    ID_function=Prediction.post.__name__,
                    **request.view_args
                )

                success_payload = payload_formatter.construct_success_payload(
                    status=200,
                    method="predict.post",
                    params=request.view_args,
                    data=updated_metadata
                )
                logging.info(
                    "Federated inference successfully completed!", 
                    code="200", 
                    ID_path=SOURCE_FILE,
                    ID_class=Prediction.__name__, 
                    ID_function=Prediction.post.__name__,
                    **request.view_args
                )
                return success_payload, 200

            except KeyError:
                logging.error(
                    f"Project not initialised", 
                    code="417", 
                    description="Insufficient info specified for metadata tracing!", 
                    ID_path=SOURCE_FILE,
                    ID_class=Prediction.__name__, 
                    ID_function=Prediction.post.__name__,
                    **request.view_args
                )
                ns_api.abort(                
                    code=417,
                    message="Insufficient info specified for metadata tracing!"
                )

        else:
            logging.error(
                f"Project not initialised", 
                code="404", 
                description=f"Project logs '{project_id}' has not been initialised! Please poll and try again.", 
                ID_path=SOURCE_FILE,
                ID_class=Prediction.__name__, 
                ID_function=Prediction.post.__name__,
                **request.view_args
            )

            ns_api.abort(
                code=404, 
                message=f"Project logs '{project_id}' has not been initialised! Please initialise and try again."
=======
####################
# Required Modules #
####################

# Generic/Built-in
import json
import logging
import os
from pathlib import Path

# Libs
import numpy as np
from flask import request
from flask_restx import Namespace, Resource, fields

# Custom
from rest_rpc import app
from rest_rpc.core.utils import (
    Payload, 
    MetaRecords, 
    Benchmarker, 
    construct_combination_key
)
from rest_rpc.core.server import load_and_combine
from rest_rpc.initialise import init_input_model

##################
# Configurations #
##################

logging.basicConfig(format='%(asctime)s - %(message)s', level=logging.DEBUG)

ns_api = Namespace(
    "predict", 
    description='API to faciliate federated inference for participant.'
)

out_dir = app.config['OUT_DIR']

db_path = app.config['DB_PATH']
meta_records = MetaRecords(db_path=db_path)

predict_template = app.config['PREDICT_TEMPLATE']
outdir_template = predict_template['out_dir']
y_pred_template = predict_template['y_pred']
y_score_template = predict_template['y_score']
stats_template = predict_template['statistics']

cache = app.config['CACHE']

cache_template = app.config['CACHE_TEMPLATE']['out_dir']

###########################################################
# Models - Used for marshalling (i.e. moulding responses) #
###########################################################

# Marshalling Inputs
y_values_model = ns_api.model(
    name="y_values",
    model={
        'y_pred': fields.Raw(required=True),
        'y_score': fields.Raw(required=True)
    }
)

inferences_model = ns_api.model(
    name="inferences",
    model={
        'train': fields.Nested(y_values_model, skip_none=True),
        'evaluate': fields.Nested(y_values_model, skip_none=True),
        'predict': fields.Nested(y_values_model, skip_none=True)
    }
)

prediction_input_model = ns_api.inherit(
    "prediction_input",
    init_input_model,
    {
        'inferences': fields.Nested(inferences_model, required=True)
    }
)

# Marshalling Outputs
stats_model = ns_api.model(
    name="statistics",
    model={
        'R2': fields.Float(),
        'MSE': fields.Float(),
        'MAE': fields.Float(),
        'accuracy': fields.List(fields.Float()),
        'roc_auc_score': fields.List(fields.Float()),
        'pr_auc_score': fields.List(fields.Float()),
        'f_score': fields.List(fields.Float()),
        'TPRs': fields.List(fields.Float()),
        'TNRs': fields.List(fields.Float()),
        'PPVs': fields.List(fields.Float()),
        'NPVs': fields.List(fields.Float()),
        'FPRs': fields.List(fields.Float()),
        'FNRs': fields.List(fields.Float()),
        'FDRs': fields.List(fields.Float()),
        'TPs': fields.List(fields.Integer()),
        'TNs': fields.List(fields.Integer()),
        'FPs': fields.List(fields.Integer()),
        'FNs': fields.List(fields.Integer())
    },
    skip_none=True
)

meta_stats_model = ns_api.model(
    name="meta_statistics",
    model={
        'statistics': fields.Nested(stats_model, skip_none=True),
        'res_path': fields.String(skip_none=True)
    }
)

metrics_model = ns_api.model(
    name="metrics",
    model={
        'train': fields.Nested(meta_stats_model, skip_none=True),
        'evaluate': fields.Nested(meta_stats_model, skip_none=True),
        'predict': fields.Nested(meta_stats_model, skip_none=True)
    }
)

combination_field = fields.Wildcard(fields.Nested(metrics_model))
combination_model = ns_api.model(
    name="combination",
    model={"*": combination_field}
)

results_model = ns_api.model(
    name="results",
    model={
        'results': fields.Nested(combination_model, required=True)
    }
)

prediction_output_model = ns_api.inherit(
    "prediction_output",
    results_model,
    {
        'doc_id': fields.String(),
        'kind': fields.String(),
        'key': fields.Nested(
            ns_api.model(
                name='key',
                model={
                    'project_id': fields.String(),
                    'expt_id': fields.String(),
                    'run_id': fields.String()
                }
            ),
            required=True
        )
    }
)

payload_formatter = Payload('Predict', ns_api, prediction_output_model)

#############
# Resources #
#############

@ns_api.route('/<project_id>/<expt_id>/<run_id>')
@ns_api.response(200, 'Predictions cached successfully')
@ns_api.response(404, "Project logs has not been initialised")
@ns_api.response(417, "Insufficient info specified for auto-assembly")
@ns_api.response(500, "Internal failure")
class Prediction(Resource):

    @ns_api.doc("predict_data")
    @ns_api.expect(prediction_input_model)
    @ns_api.marshal_with(payload_formatter.singular_model)
    def post(self, project_id, expt_id, run_id):
        """ Receives and reconstructs test dataset to pair with prediction 
            labels yielded from federated inference, and export the aligned
            prediction sets to file, before returning the computed statistics.

            Assumption: 
            Worker's server parameters & tags of registered datasets have 
            already be uploaded to TTP. This ensures that the TTP has the 
            feature alignment, as well as contact the respective workers 
            involved post-alignment.  

            JSON received will contain the following information:
            1) Inference (dict(str, dict(str, list(List(str)))) where
               list(list(str) is the string representation of a numpy array) 

            eg.

            {
                "action": "classify",
                "tags": {
                    "train": [["type_a","v2"], ["type_b","v3"]],
                    "evaluate": [["type_c", "v1"]]
                },
                "alignments": {
                    "train": {
                        "X": [0,1,3,6,8],
                        "y": [1]
                    },
                    "evaluate": {
                        "X": [0,1,3,6,8,9],
                        "y": [2],
                    }
                },
                "inferences": {
                    "train": {},
                    "evaluate": {
                        "y_pred": [
                            [0.],
                            [1.],
                            [0.],
                            [1.],
                            .
                            .
                            .
                        ],
                        "y_score": [
                            [0.4561681891162],
                            [0.8616516118919],
                            [0.3218971919191],
                            [0.6919811999489],
                            .
                            .
                            .
                        ]
                    },
                    "predict": {
                        "y_pred": [
                            [1.],
                            [0.],
                            [1.],
                            [0.],
                            .
                            .
                            .
                        ],
                        "y_score": [
                            [0.9949189651566],
                            [0.1891929789119],
                            [0.7651658777992],
                            [0.4919196689197],
                            .
                            .
                            .
                        ]
                    }
                }
            }
        """
        expt_run_key = construct_combination_key(expt_id, run_id)

        # Search local database for cached operations
        retrieved_metadata = meta_records.read(project_id)
        
        # if (retrieved_metadata and 
        #     expt_run_key in retrieved_metadata['in_progress']):
        if retrieved_metadata:
            # Assumption: 
            # When inference is in progress, WSSW object is active & is stored
            # in cache for retrieval/operation
            # wss_worker = cache.get(project_id)['participant']

            # logging.debug(f"Objects in WSSW: {wss_worker._objects}")
            # logging.debug(f"Objects in hook: {wss_worker.hook.local_worker._objects}")

            try:
                action = request.json['action']
                all_tags = request.json['tags']
                all_alignments = request.json['alignments']
                project_cache_dir = os.path.join(
                    cache_template.safe_substitute(project_id=project_id), 
                    "cache"
                )

                results = {} # only accumulate for metas that have changed
                for meta, inference in request.json['inferences'].items():

                    if inference:

                        logging.debug(f"Inference: {inference}")

                        sub_keys = {
                            'project_id': project_id, 
                            'expt_id': expt_id,
                            'run_id': run_id,
                            'meta': meta
                        }

                        # Prepare output directory for tensor export
                        meta_out_dir = outdir_template.safe_substitute(sub_keys)
                        os.makedirs(meta_out_dir, exist_ok=True)

                        # Convert received outputs into a compatible format
                        y_pred = np.array(inference['y_pred'])
                        y_score = np.array(inference['y_score'])

                        # Retrieved aligned y_true labels
                        # labels = wss_worker.search(["#y", f"#{meta}"])[0].numpy()
                        # labels_path = retrieved_metadata['exports'][meta]['y']
                        # with open(labels_path, 'r') as lp:
                        #     labels = np.load(labels_path)
                        tags = all_tags[meta]
                        feature_alignment = all_alignments[meta]['X']
                        target_alignment = all_alignments[meta]['y']
                        _, labels , _, _, _, _, _ = load_and_combine(
                            action=action,
                            tags=tags,
                            X_alignments=feature_alignment,
                            y_alignments=target_alignment,
                            is_condensed=True, # After MFA, data MUST be condensed!
                            out_dir=project_cache_dir
                        )

                        logging.debug(f"y_pred: {y_pred}, {type(y_pred)}, {y_pred.shape}")
                        logging.debug(f"Labels: {labels}, {type(labels)}, {labels.shape}")

                        # Calculate inference statistics
                        benchmarker = Benchmarker(labels, y_pred, y_score)
                        statistics = benchmarker.analyse(action=action)

                        # Export predictions & scores for client's reference
                        y_pred_export_path = y_pred_template.safe_substitute(sub_keys)
                        with open(y_pred_export_path, 'w') as ypep:
                            # Saved as .txt to eliminate numpy dependency
                            np.savetxt(ypep, y_pred)

                        y_score_export_path = y_score_template.safe_substitute(sub_keys)
                        with open(y_score_export_path, 'w') as ysep:
                            # Saved as .txt to eliminate numpy dependency
                            np.savetxt(ysep, y_score)

                        # Export benchmark statistics for client's reference
                        stats_export_path = stats_template.safe_substitute(sub_keys)
                        with open(stats_export_path, 'w') as sep:
                            json.dump(statistics, sep)

                        results[meta] = {
                            'statistics': statistics,
                            'res_path': stats_export_path
                        }

                        # Update relevant `exports` entries
                        retrieved_metadata['exports'][meta]['predictions'] = y_pred_export_path
                        retrieved_metadata['exports'][meta]['scores'] = y_score_export_path

                # Update relevant `results` entries 
                # Note: This will overwrite previous predictions
                archived_results = retrieved_metadata['results'].get(expt_run_key, {})
                archived_results.update(results)
                retrieved_metadata['results'][expt_run_key] = archived_results 

                updated_metadata = meta_records.update(
                    project_id=project_id, 
                    updates=retrieved_metadata
                )
                
                logging.debug(f"Updated Metadata: {updated_metadata}")  

                success_payload = payload_formatter.construct_success_payload(
                    status=200,
                    method="predict.post",
                    params=request.view_args,
                    data=updated_metadata
                )
                return success_payload, 200

            except KeyError:
                ns_api.abort(                
                    code=417,
                    message="Insufficient info specified for metadata tracing!"
                )

        else:
            ns_api.abort(
                code=404, 
                message=f"Project logs '{project_id}' has not been initialised! Please initialise and try again."
>>>>>>> 4ff81975
            )<|MERGE_RESOLUTION|>--- conflicted
+++ resolved
@@ -1,821 +1,441 @@
-<<<<<<< HEAD
-####################
-# Required Modules #
-####################
-
-# Generic/Built-in
-import json
-import os
-from logging import NOTSET
-from pathlib import Path
-
-# Libs
-import jsonschema
-import numpy as np
-from flask import request
-from flask_restx import Namespace, Resource, fields
-
-# Custom
-from rest_rpc import app
-from rest_rpc.core.utils import (
-    Payload, 
-    MetaRecords, 
-    Benchmarker, 
-    construct_combination_key
-)
-from rest_rpc.initialise import cache
-from rest_rpc.align import alignment_model
-
-##################
-# Configurations #
-##################
-
-SOURCE_FILE = os.path.abspath(__file__)
-
-ns_api = Namespace(
-    "predict", 
-    description='API to faciliate federated inference for participant.'
-)
-
-out_dir = app.config['OUT_DIR']
-
-db_path = app.config['DB_PATH']
-meta_records = MetaRecords(db_path=db_path)
-
-predict_template = app.config['PREDICT_TEMPLATE']
-outdir_template = predict_template['out_dir']
-y_pred_template = predict_template['y_pred']
-y_score_template = predict_template['y_score']
-stats_template = predict_template['statistics']
-
-logging = app.config['NODE_LOGGER'].synlog
-logging.debug("predict.py logged", Description="No Changes")
-
-###########################################################
-# Models - Used for marshalling (i.e. moulding responses) #
-###########################################################
-
-# Marshalling Inputs
-y_values_model = ns_api.model(
-    name="y_values",
-    model={
-        'y_pred': fields.Raw(required=True),
-        'y_score': fields.Raw(required=True)
-    }
-)
-
-inferences_model = ns_api.model(
-    name="inferences",
-    model={
-        'train': fields.Nested(y_values_model, skip_none=True),
-        'evaluate': fields.Nested(y_values_model, skip_none=True),
-        'predict': fields.Nested(y_values_model, skip_none=True)
-    }
-)
-
-prediction_input_model = ns_api.model(
-    name="prediction_input",
-    model={
-        'action': fields.String(required=True),
-        'inferences': fields.Nested(inferences_model, required=True)
-    }
-)
-
-# Marshalling Outputs
-stats_model = ns_api.model(
-    name="statistics",
-    model={
-        'R2': fields.Float(),
-        'MSE': fields.Float(),
-        'MAE': fields.Float(),
-        'accuracy': fields.List(fields.Float()),
-        'roc_auc_score': fields.List(fields.Float()),
-        'pr_auc_score': fields.List(fields.Float()),
-        'f_score': fields.List(fields.Float()),
-        'TPRs': fields.List(fields.Float()),
-        'TNRs': fields.List(fields.Float()),
-        'PPVs': fields.List(fields.Float()),
-        'NPVs': fields.List(fields.Float()),
-        'FPRs': fields.List(fields.Float()),
-        'FNRs': fields.List(fields.Float()),
-        'FDRs': fields.List(fields.Float()),
-        'TPs': fields.List(fields.Integer()),
-        'TNs': fields.List(fields.Integer()),
-        'FPs': fields.List(fields.Integer()),
-        'FNs': fields.List(fields.Integer())
-    },
-    skip_none=True
-)
-
-meta_stats_model = ns_api.model(
-    name="meta_statistics",
-    model={
-        'statistics': fields.Nested(stats_model, skip_none=True),
-        'res_path': fields.String(skip_none=True)
-    }
-)
-
-metrics_model = ns_api.model(
-    name="metrics",
-    model={
-        'train': fields.Nested(meta_stats_model, skip_none=True),
-        'evaluate': fields.Nested(meta_stats_model, skip_none=True),
-        'predict': fields.Nested(meta_stats_model, skip_none=True)
-    }
-)
-
-combination_field = fields.Wildcard(fields.Nested(metrics_model))
-combination_model = ns_api.model(
-    name="combination",
-    model={"*": combination_field}
-)
-
-results_model = ns_api.model(
-    name="results",
-    model={
-        'results': fields.Nested(combination_model, required=True)
-    }
-)
-
-prediction_output_model = ns_api.inherit(
-    "prediction_output",
-    results_model,
-    {
-        'doc_id': fields.String(),
-        'kind': fields.String(),
-        'key': fields.Nested(
-            ns_api.model(
-                name='key',
-                model={
-                    'project_id': fields.String(),
-                    'expt_id': fields.String(),
-                    'run_id': fields.String()
-                }
-            ),
-            required=True
-        )
-    }
-)
-
-payload_formatter = Payload('Predict', ns_api, prediction_output_model)
-
-#############
-# Resources #
-#############
-
-@ns_api.route('/<project_id>/<expt_id>/<run_id>')
-@ns_api.response(200, 'Predictions cached successfully')
-@ns_api.response(404, "Project logs has not been initialised")
-@ns_api.response(417, "Insufficient info specified for auto-assembly")
-@ns_api.response(500, "Internal failure")
-class Prediction(Resource):
-
-    @ns_api.doc("predict_data")
-    @ns_api.expect(prediction_input_model)
-    @ns_api.marshal_with(payload_formatter.singular_model)
-    def post(self, project_id, expt_id, run_id):
-        """ Receives and reconstructs test dataset to pair with prediction 
-            labels yielded from federated inference, and export the aligned
-            prediction sets to file, before returning the computed statistics.
-
-            Assumption: 
-            Worker's server parameters & tags of registered datasets have 
-            already be uploaded to TTP. This ensures that the TTP has the 
-            feature alignment, as well as contact the respective workers 
-            involved post-alignment.  
-
-            JSON received will contain the following information:
-            1) Machine learning action to be executed
-            2) Connections
-            3) Inference (dict(str, dict(str, list(List(str)))) where
-               list(list(str) is the string representation of a numpy array) 
-            
-            eg.
-
-            {
-                "action": "classify",
-                "connections": {
-                    'logs': {
-                        'host': "172.18.0.4",
-                        'port': 5000,
-                        'configurations': {
-                            name: "test_participant_1",
-                            logging_level: 20,
-                            logging_variant: "graylog",
-                            debugging_fields: False,
-                        }
-                    }
-                },
-                "inferences": {
-                    "train": {},
-                    "evaluate": {
-                        "y_pred": [
-                            [0.],
-                            [1.],
-                            [0.],
-                            [1.],
-                            .
-                            .
-                            .
-                        ],
-                        "y_score": [
-                            [0.4561681891162],
-                            [0.8616516118919],
-                            [0.3218971919191],
-                            [0.6919811999489],
-                            .
-                            .
-                            .
-                        ]
-                    },
-                    "predict": {
-                        "y_pred": [
-                            [1.],
-                            [0.],
-                            [1.],
-                            [0.],
-                            .
-                            .
-                            .
-                        ],
-                        "y_score": [
-                            [0.9949189651566],
-                            [0.1891929789119],
-                            [0.7651658777992],
-                            [0.4919196689197],
-                            .
-                            .
-                            .
-                        ]
-                    }
-                }
-            }
-        """
-        expt_run_key = construct_combination_key(expt_id, run_id)
-
-        # Search local database for cached operations
-        retrieved_metadata = meta_records.read(project_id)
-        
-        if (retrieved_metadata and 
-            expt_run_key in retrieved_metadata['in_progress']):
-
-            # Assumption: 
-            # When inference is in progress, WSSW object is active & is stored
-            # in cache for retrieval/operation
-            wss_worker = cache[project_id]['participant']
-
-            logging.debug(
-                f"Objects in WSSW tracked.",
-                wssw_objects=wss_worker._objects,
-                ID_path=SOURCE_FILE,
-                ID_class=Prediction.__name__, 
-                ID_function=Prediction.post.__name__,
-                **request.view_args
-            )
-            logging.debug(
-                f"Objects in core hook tracked.",
-                hook_objects=wss_worker.hook.local_worker._objects, 
-                ID_path=SOURCE_FILE,
-                ID_class=Prediction.__name__, 
-                ID_function=Prediction.post.__name__,
-                **request.view_args
-            )
-
-            try:
-                action = request.json['action']
-
-                results = {} # only accumulate for metas that have changed
-                for meta, inference in request.json['inferences'].items():
-
-                    if inference:
-
-                        logging.log(
-                            level=NOTSET,
-                            event=f"[{meta}] Inferred values received for federated inference tracked.",
-                            meta=meta,
-                            inference=inference, 
-                            ID_path=SOURCE_FILE,
-                            ID_class=Prediction.__name__, 
-                            ID_function=Prediction.post.__name__,
-                            **request.view_args
-                        )
-
-                        sub_keys = {
-                            'project_id': project_id, 
-                            'expt_id': expt_id,
-                            'run_id': run_id,
-                            'meta': meta
-                        }
-
-                        # Prepare output directory for tensor export
-                        meta_out_dir = outdir_template.safe_substitute(sub_keys)
-                        os.makedirs(meta_out_dir, exist_ok=True)
-
-                        # Convert received outputs into a compatible format
-                        y_pred = np.array(inference['y_pred'])
-                        y_score = np.array(inference['y_score'])
-
-                        # Retrieved aligned y_true labels
-                        labels = wss_worker.search(["#y", f"#{meta}"])[0].numpy()
-
-                        logging.log(
-                            level=NOTSET,
-                            event=f"[{meta}] Loaded y_pred metadata for federated inference tracked.",
-                            meta=meta,
-                            y_pred_raw=y_pred,
-                            y_pred_type=type(y_pred),
-                            y_pred_shape=y_pred.shape, 
-                            ID_path=SOURCE_FILE,
-                            ID_class=Prediction.__name__, 
-                            ID_function=Prediction.post.__name__,
-                            **request.view_args
-                        )
-                        logging.log(
-                            level=NOTSET,
-                            event=f"[{meta}] Loaded label metadata for federated inference tracked.",
-                            meta=meta,
-                            labels_raw=labels,
-                            labels_type=type(labels),
-                            labels_shape=labels.shape, 
-                            ID_path=SOURCE_FILE,
-                            ID_class=Prediction.__name__, 
-                            ID_function=Prediction.post.__name__,
-                            **request.view_args
-                        )
-
-                        # Calculate inference statistics
-                        benchmarker = Benchmarker(labels, y_pred, y_score)
-                        statistics = benchmarker.analyse(action=action)
-
-                        # Export predictions & scores for client's reference
-                        y_pred_export_path = y_pred_template.safe_substitute(sub_keys)
-                        with open(y_pred_export_path, 'w') as ypep:
-                            # Saved as .txt to eliminate numpy dependency
-                            np.savetxt(ypep, y_pred)
-
-                        y_score_export_path = y_score_template.safe_substitute(sub_keys)
-                        with open(y_score_export_path, 'w') as ysep:
-                            # Saved as .txt to eliminate numpy dependency
-                            np.savetxt(ysep, y_score)
-
-                        # Export benchmark statistics for client's reference
-                        stats_export_path = stats_template.safe_substitute(sub_keys)
-                        with open(stats_export_path, 'w') as sep:
-                            json.dump(statistics, sep)
-
-                        results[meta] = {
-                            'statistics': statistics,
-                            'res_path': stats_export_path
-                        }
-
-                        # Update relevant `exports` entries
-                        retrieved_metadata['exports'][meta]['predictions'] = y_pred_export_path
-                        retrieved_metadata['exports'][meta]['scores'] = y_score_export_path
-
-                # Update relevant `results` entries 
-                # Note: This will overwrite previous predictions
-                archived_results = retrieved_metadata['results'].get(expt_run_key, {})
-                archived_results.update(results)
-                retrieved_metadata['results'][expt_run_key] = archived_results 
-
-                updated_metadata = meta_records.update(
-                    project_id=project_id, 
-                    updates=retrieved_metadata
-                )
-                
-                logging.debug(
-                    "Updated metadata for federated inference tracked.",
-                    updated_metadata=updated_metadata, 
-                    ID_path=SOURCE_FILE,
-                    ID_class=Prediction.__name__, 
-                    ID_function=Prediction.post.__name__,
-                    **request.view_args
-                )
-
-                success_payload = payload_formatter.construct_success_payload(
-                    status=200,
-                    method="predict.post",
-                    params=request.view_args,
-                    data=updated_metadata
-                )
-                logging.info(
-                    "Federated inference successfully completed!", 
-                    code="200", 
-                    ID_path=SOURCE_FILE,
-                    ID_class=Prediction.__name__, 
-                    ID_function=Prediction.post.__name__,
-                    **request.view_args
-                )
-                return success_payload, 200
-
-            except KeyError:
-                logging.error(
-                    f"Project not initialised", 
-                    code="417", 
-                    description="Insufficient info specified for metadata tracing!", 
-                    ID_path=SOURCE_FILE,
-                    ID_class=Prediction.__name__, 
-                    ID_function=Prediction.post.__name__,
-                    **request.view_args
-                )
-                ns_api.abort(                
-                    code=417,
-                    message="Insufficient info specified for metadata tracing!"
-                )
-
-        else:
-            logging.error(
-                f"Project not initialised", 
-                code="404", 
-                description=f"Project logs '{project_id}' has not been initialised! Please poll and try again.", 
-                ID_path=SOURCE_FILE,
-                ID_class=Prediction.__name__, 
-                ID_function=Prediction.post.__name__,
-                **request.view_args
-            )
-
-            ns_api.abort(
-                code=404, 
-                message=f"Project logs '{project_id}' has not been initialised! Please initialise and try again."
-=======
-####################
-# Required Modules #
-####################
-
-# Generic/Built-in
-import json
-import logging
-import os
-from pathlib import Path
-
-# Libs
-import numpy as np
-from flask import request
-from flask_restx import Namespace, Resource, fields
-
-# Custom
-from rest_rpc import app
-from rest_rpc.core.utils import (
-    Payload, 
-    MetaRecords, 
-    Benchmarker, 
-    construct_combination_key
-)
-from rest_rpc.core.server import load_and_combine
-from rest_rpc.initialise import init_input_model
-
-##################
-# Configurations #
-##################
-
-logging.basicConfig(format='%(asctime)s - %(message)s', level=logging.DEBUG)
-
-ns_api = Namespace(
-    "predict", 
-    description='API to faciliate federated inference for participant.'
-)
-
-out_dir = app.config['OUT_DIR']
-
-db_path = app.config['DB_PATH']
-meta_records = MetaRecords(db_path=db_path)
-
-predict_template = app.config['PREDICT_TEMPLATE']
-outdir_template = predict_template['out_dir']
-y_pred_template = predict_template['y_pred']
-y_score_template = predict_template['y_score']
-stats_template = predict_template['statistics']
-
-cache = app.config['CACHE']
-
-cache_template = app.config['CACHE_TEMPLATE']['out_dir']
-
-###########################################################
-# Models - Used for marshalling (i.e. moulding responses) #
-###########################################################
-
-# Marshalling Inputs
-y_values_model = ns_api.model(
-    name="y_values",
-    model={
-        'y_pred': fields.Raw(required=True),
-        'y_score': fields.Raw(required=True)
-    }
-)
-
-inferences_model = ns_api.model(
-    name="inferences",
-    model={
-        'train': fields.Nested(y_values_model, skip_none=True),
-        'evaluate': fields.Nested(y_values_model, skip_none=True),
-        'predict': fields.Nested(y_values_model, skip_none=True)
-    }
-)
-
-prediction_input_model = ns_api.inherit(
-    "prediction_input",
-    init_input_model,
-    {
-        'inferences': fields.Nested(inferences_model, required=True)
-    }
-)
-
-# Marshalling Outputs
-stats_model = ns_api.model(
-    name="statistics",
-    model={
-        'R2': fields.Float(),
-        'MSE': fields.Float(),
-        'MAE': fields.Float(),
-        'accuracy': fields.List(fields.Float()),
-        'roc_auc_score': fields.List(fields.Float()),
-        'pr_auc_score': fields.List(fields.Float()),
-        'f_score': fields.List(fields.Float()),
-        'TPRs': fields.List(fields.Float()),
-        'TNRs': fields.List(fields.Float()),
-        'PPVs': fields.List(fields.Float()),
-        'NPVs': fields.List(fields.Float()),
-        'FPRs': fields.List(fields.Float()),
-        'FNRs': fields.List(fields.Float()),
-        'FDRs': fields.List(fields.Float()),
-        'TPs': fields.List(fields.Integer()),
-        'TNs': fields.List(fields.Integer()),
-        'FPs': fields.List(fields.Integer()),
-        'FNs': fields.List(fields.Integer())
-    },
-    skip_none=True
-)
-
-meta_stats_model = ns_api.model(
-    name="meta_statistics",
-    model={
-        'statistics': fields.Nested(stats_model, skip_none=True),
-        'res_path': fields.String(skip_none=True)
-    }
-)
-
-metrics_model = ns_api.model(
-    name="metrics",
-    model={
-        'train': fields.Nested(meta_stats_model, skip_none=True),
-        'evaluate': fields.Nested(meta_stats_model, skip_none=True),
-        'predict': fields.Nested(meta_stats_model, skip_none=True)
-    }
-)
-
-combination_field = fields.Wildcard(fields.Nested(metrics_model))
-combination_model = ns_api.model(
-    name="combination",
-    model={"*": combination_field}
-)
-
-results_model = ns_api.model(
-    name="results",
-    model={
-        'results': fields.Nested(combination_model, required=True)
-    }
-)
-
-prediction_output_model = ns_api.inherit(
-    "prediction_output",
-    results_model,
-    {
-        'doc_id': fields.String(),
-        'kind': fields.String(),
-        'key': fields.Nested(
-            ns_api.model(
-                name='key',
-                model={
-                    'project_id': fields.String(),
-                    'expt_id': fields.String(),
-                    'run_id': fields.String()
-                }
-            ),
-            required=True
-        )
-    }
-)
-
-payload_formatter = Payload('Predict', ns_api, prediction_output_model)
-
-#############
-# Resources #
-#############
-
-@ns_api.route('/<project_id>/<expt_id>/<run_id>')
-@ns_api.response(200, 'Predictions cached successfully')
-@ns_api.response(404, "Project logs has not been initialised")
-@ns_api.response(417, "Insufficient info specified for auto-assembly")
-@ns_api.response(500, "Internal failure")
-class Prediction(Resource):
-
-    @ns_api.doc("predict_data")
-    @ns_api.expect(prediction_input_model)
-    @ns_api.marshal_with(payload_formatter.singular_model)
-    def post(self, project_id, expt_id, run_id):
-        """ Receives and reconstructs test dataset to pair with prediction 
-            labels yielded from federated inference, and export the aligned
-            prediction sets to file, before returning the computed statistics.
-
-            Assumption: 
-            Worker's server parameters & tags of registered datasets have 
-            already be uploaded to TTP. This ensures that the TTP has the 
-            feature alignment, as well as contact the respective workers 
-            involved post-alignment.  
-
-            JSON received will contain the following information:
-            1) Inference (dict(str, dict(str, list(List(str)))) where
-               list(list(str) is the string representation of a numpy array) 
-
-            eg.
-
-            {
-                "action": "classify",
-                "tags": {
-                    "train": [["type_a","v2"], ["type_b","v3"]],
-                    "evaluate": [["type_c", "v1"]]
-                },
-                "alignments": {
-                    "train": {
-                        "X": [0,1,3,6,8],
-                        "y": [1]
-                    },
-                    "evaluate": {
-                        "X": [0,1,3,6,8,9],
-                        "y": [2],
-                    }
-                },
-                "inferences": {
-                    "train": {},
-                    "evaluate": {
-                        "y_pred": [
-                            [0.],
-                            [1.],
-                            [0.],
-                            [1.],
-                            .
-                            .
-                            .
-                        ],
-                        "y_score": [
-                            [0.4561681891162],
-                            [0.8616516118919],
-                            [0.3218971919191],
-                            [0.6919811999489],
-                            .
-                            .
-                            .
-                        ]
-                    },
-                    "predict": {
-                        "y_pred": [
-                            [1.],
-                            [0.],
-                            [1.],
-                            [0.],
-                            .
-                            .
-                            .
-                        ],
-                        "y_score": [
-                            [0.9949189651566],
-                            [0.1891929789119],
-                            [0.7651658777992],
-                            [0.4919196689197],
-                            .
-                            .
-                            .
-                        ]
-                    }
-                }
-            }
-        """
-        expt_run_key = construct_combination_key(expt_id, run_id)
-
-        # Search local database for cached operations
-        retrieved_metadata = meta_records.read(project_id)
-        
-        # if (retrieved_metadata and 
-        #     expt_run_key in retrieved_metadata['in_progress']):
-        if retrieved_metadata:
-            # Assumption: 
-            # When inference is in progress, WSSW object is active & is stored
-            # in cache for retrieval/operation
-            # wss_worker = cache.get(project_id)['participant']
-
-            # logging.debug(f"Objects in WSSW: {wss_worker._objects}")
-            # logging.debug(f"Objects in hook: {wss_worker.hook.local_worker._objects}")
-
-            try:
-                action = request.json['action']
-                all_tags = request.json['tags']
-                all_alignments = request.json['alignments']
-                project_cache_dir = os.path.join(
-                    cache_template.safe_substitute(project_id=project_id), 
-                    "cache"
-                )
-
-                results = {} # only accumulate for metas that have changed
-                for meta, inference in request.json['inferences'].items():
-
-                    if inference:
-
-                        logging.debug(f"Inference: {inference}")
-
-                        sub_keys = {
-                            'project_id': project_id, 
-                            'expt_id': expt_id,
-                            'run_id': run_id,
-                            'meta': meta
-                        }
-
-                        # Prepare output directory for tensor export
-                        meta_out_dir = outdir_template.safe_substitute(sub_keys)
-                        os.makedirs(meta_out_dir, exist_ok=True)
-
-                        # Convert received outputs into a compatible format
-                        y_pred = np.array(inference['y_pred'])
-                        y_score = np.array(inference['y_score'])
-
-                        # Retrieved aligned y_true labels
-                        # labels = wss_worker.search(["#y", f"#{meta}"])[0].numpy()
-                        # labels_path = retrieved_metadata['exports'][meta]['y']
-                        # with open(labels_path, 'r') as lp:
-                        #     labels = np.load(labels_path)
-                        tags = all_tags[meta]
-                        feature_alignment = all_alignments[meta]['X']
-                        target_alignment = all_alignments[meta]['y']
-                        _, labels , _, _, _, _, _ = load_and_combine(
-                            action=action,
-                            tags=tags,
-                            X_alignments=feature_alignment,
-                            y_alignments=target_alignment,
-                            is_condensed=True, # After MFA, data MUST be condensed!
-                            out_dir=project_cache_dir
-                        )
-
-                        logging.debug(f"y_pred: {y_pred}, {type(y_pred)}, {y_pred.shape}")
-                        logging.debug(f"Labels: {labels}, {type(labels)}, {labels.shape}")
-
-                        # Calculate inference statistics
-                        benchmarker = Benchmarker(labels, y_pred, y_score)
-                        statistics = benchmarker.analyse(action=action)
-
-                        # Export predictions & scores for client's reference
-                        y_pred_export_path = y_pred_template.safe_substitute(sub_keys)
-                        with open(y_pred_export_path, 'w') as ypep:
-                            # Saved as .txt to eliminate numpy dependency
-                            np.savetxt(ypep, y_pred)
-
-                        y_score_export_path = y_score_template.safe_substitute(sub_keys)
-                        with open(y_score_export_path, 'w') as ysep:
-                            # Saved as .txt to eliminate numpy dependency
-                            np.savetxt(ysep, y_score)
-
-                        # Export benchmark statistics for client's reference
-                        stats_export_path = stats_template.safe_substitute(sub_keys)
-                        with open(stats_export_path, 'w') as sep:
-                            json.dump(statistics, sep)
-
-                        results[meta] = {
-                            'statistics': statistics,
-                            'res_path': stats_export_path
-                        }
-
-                        # Update relevant `exports` entries
-                        retrieved_metadata['exports'][meta]['predictions'] = y_pred_export_path
-                        retrieved_metadata['exports'][meta]['scores'] = y_score_export_path
-
-                # Update relevant `results` entries 
-                # Note: This will overwrite previous predictions
-                archived_results = retrieved_metadata['results'].get(expt_run_key, {})
-                archived_results.update(results)
-                retrieved_metadata['results'][expt_run_key] = archived_results 
-
-                updated_metadata = meta_records.update(
-                    project_id=project_id, 
-                    updates=retrieved_metadata
-                )
-                
-                logging.debug(f"Updated Metadata: {updated_metadata}")  
-
-                success_payload = payload_formatter.construct_success_payload(
-                    status=200,
-                    method="predict.post",
-                    params=request.view_args,
-                    data=updated_metadata
-                )
-                return success_payload, 200
-
-            except KeyError:
-                ns_api.abort(                
-                    code=417,
-                    message="Insufficient info specified for metadata tracing!"
-                )
-
-        else:
-            ns_api.abort(
-                code=404, 
-                message=f"Project logs '{project_id}' has not been initialised! Please initialise and try again."
->>>>>>> 4ff81975
+####################
+# Required Modules #
+####################
+
+# Generic/Built-in
+import json
+import os
+from logging import NOTSET
+from pathlib import Path
+
+# Libs
+import numpy as np
+from flask import request
+from flask_restx import Namespace, Resource, fields
+
+# Custom
+from rest_rpc import app
+from rest_rpc.core.utils import (
+    Payload, 
+    MetaRecords, 
+    Benchmarker, 
+    construct_combination_key
+)
+from rest_rpc.initialise import cache
+from rest_rpc.initialise import init_input_model
+
+##################
+# Configurations #
+##################
+
+SOURCE_FILE = os.path.abspath(__file__)
+
+ns_api = Namespace(
+    "predict", 
+    description='API to faciliate federated inference for participant.'
+)
+
+out_dir = app.config['OUT_DIR']
+
+db_path = app.config['DB_PATH']
+meta_records = MetaRecords(db_path=db_path)
+
+predict_template = app.config['PREDICT_TEMPLATE']
+outdir_template = predict_template['out_dir']
+y_pred_template = predict_template['y_pred']
+y_score_template = predict_template['y_score']
+stats_template = predict_template['statistics']
+
+cache = app.config['CACHE']
+cache_template = app.config['CACHE_TEMPLATE']['out_dir']
+
+logging = app.config['NODE_LOGGER'].synlog
+logging.debug("predict.py logged", Description="No Changes")
+
+###########################################################
+# Models - Used for marshalling (i.e. moulding responses) #
+###########################################################
+
+# Marshalling Inputs
+y_values_model = ns_api.model(
+    name="y_values",
+    model={
+        'y_pred': fields.Raw(required=True),
+        'y_score': fields.Raw(required=True)
+    }
+)
+
+inferences_model = ns_api.model(
+    name="inferences",
+    model={
+        'train': fields.Nested(y_values_model, skip_none=True),
+        'evaluate': fields.Nested(y_values_model, skip_none=True),
+        'predict': fields.Nested(y_values_model, skip_none=True)
+    }
+)
+
+prediction_input_model = ns_api.inherit(
+    "prediction_input",
+    init_input_model,
+    {
+        'inferences': fields.Nested(inferences_model, required=True)
+    }
+)
+
+# Marshalling Outputs
+stats_model = ns_api.model(
+    name="statistics",
+    model={
+        'R2': fields.Float(),
+        'MSE': fields.Float(),
+        'MAE': fields.Float(),
+        'accuracy': fields.List(fields.Float()),
+        'roc_auc_score': fields.List(fields.Float()),
+        'pr_auc_score': fields.List(fields.Float()),
+        'f_score': fields.List(fields.Float()),
+        'TPRs': fields.List(fields.Float()),
+        'TNRs': fields.List(fields.Float()),
+        'PPVs': fields.List(fields.Float()),
+        'NPVs': fields.List(fields.Float()),
+        'FPRs': fields.List(fields.Float()),
+        'FNRs': fields.List(fields.Float()),
+        'FDRs': fields.List(fields.Float()),
+        'TPs': fields.List(fields.Integer()),
+        'TNs': fields.List(fields.Integer()),
+        'FPs': fields.List(fields.Integer()),
+        'FNs': fields.List(fields.Integer())
+    },
+    skip_none=True
+)
+
+meta_stats_model = ns_api.model(
+    name="meta_statistics",
+    model={
+        'statistics': fields.Nested(stats_model, skip_none=True),
+        'res_path': fields.String(skip_none=True)
+    }
+)
+
+metrics_model = ns_api.model(
+    name="metrics",
+    model={
+        'train': fields.Nested(meta_stats_model, skip_none=True),
+        'evaluate': fields.Nested(meta_stats_model, skip_none=True),
+        'predict': fields.Nested(meta_stats_model, skip_none=True)
+    }
+)
+
+combination_field = fields.Wildcard(fields.Nested(metrics_model))
+combination_model = ns_api.model(
+    name="combination",
+    model={"*": combination_field}
+)
+
+results_model = ns_api.model(
+    name="results",
+    model={
+        'results': fields.Nested(combination_model, required=True)
+    }
+)
+
+prediction_output_model = ns_api.inherit(
+    "prediction_output",
+    results_model,
+    {
+        'doc_id': fields.String(),
+        'kind': fields.String(),
+        'key': fields.Nested(
+            ns_api.model(
+                name='key',
+                model={
+                    'project_id': fields.String(),
+                    'expt_id': fields.String(),
+                    'run_id': fields.String()
+                }
+            ),
+            required=True
+        )
+    }
+)
+
+payload_formatter = Payload('Predict', ns_api, prediction_output_model)
+
+#############
+# Resources #
+#############
+
+@ns_api.route('/<project_id>/<expt_id>/<run_id>')
+@ns_api.response(200, 'Predictions cached successfully')
+@ns_api.response(404, "Project logs has not been initialised")
+@ns_api.response(417, "Insufficient info specified for auto-assembly")
+@ns_api.response(500, "Internal failure")
+class Prediction(Resource):
+
+    @ns_api.doc("predict_data")
+    @ns_api.expect(prediction_input_model)
+    @ns_api.marshal_with(payload_formatter.singular_model)
+    def post(self, project_id, expt_id, run_id):
+        """ Receives and reconstructs test dataset to pair with prediction 
+            labels yielded from federated inference, and export the aligned
+            prediction sets to file, before returning the computed statistics.
+
+            Assumption: 
+            Worker's server parameters & tags of registered datasets have 
+            already be uploaded to TTP. This ensures that the TTP has the 
+            feature alignment, as well as contact the respective workers 
+            involved post-alignment.  
+
+            JSON received will contain the following information:
+            1) Machine learning action to be executed
+            2) Connections
+            3) Inference (dict(str, dict(str, list(List(str)))) where
+               list(list(str) is the string representation of a numpy array) 
+            
+            eg.
+
+            {
+                "action": "classify",
+                "connections": {
+                    'logs': {
+                        'host': "172.18.0.4",
+                        'port': 5000,
+                        'configurations': {
+                            name: "test_participant_1",
+                            logging_level: 20,
+                            logging_variant: "graylog",
+                            debugging_fields: False,
+                        }
+                    }
+                },
+                "inferences": {
+                    "train": {},
+                    "evaluate": {
+                        "y_pred": [
+                            [0.],
+                            [1.],
+                            [0.],
+                            [1.],
+                            .
+                            .
+                            .
+                        ],
+                        "y_score": [
+                            [0.4561681891162],
+                            [0.8616516118919],
+                            [0.3218971919191],
+                            [0.6919811999489],
+                            .
+                            .
+                            .
+                        ]
+                    },
+                    "predict": {
+                        "y_pred": [
+                            [1.],
+                            [0.],
+                            [1.],
+                            [0.],
+                            .
+                            .
+                            .
+                        ],
+                        "y_score": [
+                            [0.9949189651566],
+                            [0.1891929789119],
+                            [0.7651658777992],
+                            [0.4919196689197],
+                            .
+                            .
+                            .
+                        ]
+                    }
+                }
+            }
+        """
+        expt_run_key = construct_combination_key(expt_id, run_id)
+
+        # Search local database for cached operations
+        retrieved_metadata = meta_records.read(project_id)
+        
+        if (retrieved_metadata and 
+            expt_run_key in retrieved_metadata['in_progress']):
+
+            # Assumption: 
+            # When inference is in progress, WSSW object is active & is stored
+            # in cache for retrieval/operation
+            wss_worker = cache[project_id]['participant']
+
+            logging.debug(
+                f"Objects in WSSW tracked.",
+                wssw_objects=wss_worker._objects,
+                ID_path=SOURCE_FILE,
+                ID_class=Prediction.__name__, 
+                ID_function=Prediction.post.__name__,
+                **request.view_args
+            )
+            logging.debug(
+                f"Objects in core hook tracked.",
+                hook_objects=wss_worker.hook.local_worker._objects, 
+                ID_path=SOURCE_FILE,
+                ID_class=Prediction.__name__, 
+                ID_function=Prediction.post.__name__,
+                **request.view_args
+            )
+
+            try:
+                action = request.json['action']
+
+                results = {} # only accumulate for metas that have changed
+                for meta, inference in request.json['inferences'].items():
+
+                    if inference:
+
+                        logging.log(
+                            level=NOTSET,
+                            event=f"[{meta}] Inferred values received for federated inference tracked.",
+                            meta=meta,
+                            inference=inference, 
+                            ID_path=SOURCE_FILE,
+                            ID_class=Prediction.__name__, 
+                            ID_function=Prediction.post.__name__,
+                            **request.view_args
+                        )
+
+                        sub_keys = {
+                            'project_id': project_id, 
+                            'expt_id': expt_id,
+                            'run_id': run_id,
+                            'meta': meta
+                        }
+
+                        # Prepare output directory for tensor export
+                        meta_out_dir = outdir_template.safe_substitute(sub_keys)
+                        os.makedirs(meta_out_dir, exist_ok=True)
+
+                        # Convert received outputs into a compatible format
+                        y_pred = np.array(inference['y_pred'])
+                        y_score = np.array(inference['y_score'])
+
+                        # Retrieved aligned y_true labels
+                        labels = wss_worker.search(["#y", f"#{meta}"])[0].numpy()
+
+                        logging.log(
+                            level=NOTSET,
+                            event=f"[{meta}] Loaded y_pred metadata for federated inference tracked.",
+                            meta=meta,
+                            y_pred_raw=y_pred,
+                            y_pred_type=type(y_pred),
+                            y_pred_shape=y_pred.shape, 
+                            ID_path=SOURCE_FILE,
+                            ID_class=Prediction.__name__, 
+                            ID_function=Prediction.post.__name__,
+                            **request.view_args
+                        )
+                        logging.log(
+                            level=NOTSET,
+                            event=f"[{meta}] Loaded label metadata for federated inference tracked.",
+                            meta=meta,
+                            labels_raw=labels,
+                            labels_type=type(labels),
+                            labels_shape=labels.shape, 
+                            ID_path=SOURCE_FILE,
+                            ID_class=Prediction.__name__, 
+                            ID_function=Prediction.post.__name__,
+                            **request.view_args
+                        )
+
+                        # Calculate inference statistics
+                        benchmarker = Benchmarker(labels, y_pred, y_score)
+                        statistics = benchmarker.analyse(action=action)
+
+                        # Export predictions & scores for client's reference
+                        y_pred_export_path = y_pred_template.safe_substitute(sub_keys)
+                        with open(y_pred_export_path, 'w') as ypep:
+                            # Saved as .txt to eliminate numpy dependency
+                            np.savetxt(ypep, y_pred)
+
+                        y_score_export_path = y_score_template.safe_substitute(sub_keys)
+                        with open(y_score_export_path, 'w') as ysep:
+                            # Saved as .txt to eliminate numpy dependency
+                            np.savetxt(ysep, y_score)
+
+                        # Export benchmark statistics for client's reference
+                        stats_export_path = stats_template.safe_substitute(sub_keys)
+                        with open(stats_export_path, 'w') as sep:
+                            json.dump(statistics, sep)
+
+                        results[meta] = {
+                            'statistics': statistics,
+                            'res_path': stats_export_path
+                        }
+
+                        # Update relevant `exports` entries
+                        retrieved_metadata['exports'][meta]['predictions'] = y_pred_export_path
+                        retrieved_metadata['exports'][meta]['scores'] = y_score_export_path
+
+                # Update relevant `results` entries 
+                # Note: This will overwrite previous predictions
+                archived_results = retrieved_metadata['results'].get(expt_run_key, {})
+                archived_results.update(results)
+                retrieved_metadata['results'][expt_run_key] = archived_results 
+
+                updated_metadata = meta_records.update(
+                    project_id=project_id, 
+                    updates=retrieved_metadata
+                )
+                
+                logging.debug(
+                    "Updated metadata for federated inference tracked.",
+                    updated_metadata=updated_metadata, 
+                    ID_path=SOURCE_FILE,
+                    ID_class=Prediction.__name__, 
+                    ID_function=Prediction.post.__name__,
+                    **request.view_args
+                )
+
+                success_payload = payload_formatter.construct_success_payload(
+                    status=200,
+                    method="predict.post",
+                    params=request.view_args,
+                    data=updated_metadata
+                )
+                logging.info(
+                    "Federated inference successfully completed!", 
+                    code="200", 
+                    ID_path=SOURCE_FILE,
+                    ID_class=Prediction.__name__, 
+                    ID_function=Prediction.post.__name__,
+                    **request.view_args
+                )
+                return success_payload, 200
+
+            except KeyError:
+                logging.error(
+                    f"Project not initialised", 
+                    code="417", 
+                    description="Insufficient info specified for metadata tracing!", 
+                    ID_path=SOURCE_FILE,
+                    ID_class=Prediction.__name__, 
+                    ID_function=Prediction.post.__name__,
+                    **request.view_args
+                )
+                ns_api.abort(                
+                    code=417,
+                    message="Insufficient info specified for metadata tracing!"
+                )
+
+        else:
+            logging.error(
+                f"Project not initialised", 
+                code="404", 
+                description=f"Project logs '{project_id}' has not been initialised! Please poll and try again.", 
+                ID_path=SOURCE_FILE,
+                ID_class=Prediction.__name__, 
+                ID_function=Prediction.post.__name__,
+                **request.view_args
+            )
+
+            ns_api.abort(
+                code=404, 
+                message=f"Project logs '{project_id}' has not been initialised! Please initialise and try again."
             )