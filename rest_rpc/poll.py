<<<<<<< HEAD
#!/usr/bin/env python

####################
# Required Modules #
####################

# Generic/Built-in
import os

# Libs
import numpy as np
from flask import request
from flask_restx import Namespace, Resource, fields

# Custom
from rest_rpc import app
from rest_rpc.core.server import load_and_combine
from rest_rpc.core.utils import Payload, MetaRecords

##################
# Configurations #
##################

SOURCE_FILE = os.path.abspath(__file__)

ns_api = Namespace(
    "poll", 
    description='API to faciliate metadata retrieval from participant.'
)

out_dir = app.config['OUT_DIR']

db_path = app.config['DB_PATH']
meta_records = MetaRecords(db_path=db_path)

cache_template = app.config['CACHE_TEMPLATE']
outdir_template = cache_template['out_dir']
X_template = cache_template['X']
y_template = cache_template['y']
df_template = cache_template['dataframe']

logging = app.config['NODE_LOGGER'].synlog
logging.debug("poll.py logged", Description="No Changes")

###########################################################
# Models - Used for marshalling (i.e. moulding responses) #
###########################################################

# Marshalling Inputs
tag_model = ns_api.model(
    name="tags",
    model={
        'train': fields.List(fields.List(fields.String()), required=True),
        'evaluate': fields.List(fields.List(fields.String())),
        'predict': fields.List(fields.List(fields.String())),
        'model': fields.List(fields.String()),
        'hyperparameters': fields.List(fields.String())
    }
)

poll_input_model = ns_api.model(
    name="poll_input",
    model={
        'action': fields.String(),
        'tags': fields.Nested(tag_model, required=True)
    }
)

# Marshalling outputs
xy_sequence_model = ns_api.model(
    name="xy_sequences",
    model={
        'X': fields.List(fields.String(), required=True),
        'y': fields.List(fields.String(), required=True)
    }
)

header_model = ns_api.model(
    name="headers",
    model={
        'train': fields.Nested(xy_sequence_model, required=True),
        'evaluate': fields.Nested(xy_sequence_model, skip_none=True),
        'predict': fields.Nested(xy_sequence_model, skip_none=True)
    },
    skip_none=True
)

schema_field = fields.Wildcard(fields.String())
meta_model = ns_api.model(
    name="meta_schema",
    model={"*": schema_field}
)

schema_model = ns_api.model(
    name="schema",
    model={
        'train': fields.Nested(meta_model, required=True),
        'evaluate': fields.Nested(meta_model, skip_none=True),
        'predict': fields.Nested(meta_model, skip_none=True)
    }
)

poll_model = ns_api.model(
    name="poll",
    model={
        'headers': fields.Nested(header_model, required=True),
        'schemas': fields.Nested(schema_model, required=True)
        # Exports will not be made available to the TTP
    }
)

poll_output_model = ns_api.inherit(
    "poll_output",
    poll_model,
    {
        'doc_id': fields.String(),
        'kind': fields.String(),
        'key': fields.Nested(
            ns_api.model(
                name='key',
                model={
                    'project_id': fields.String()
                }
            ),
            required=True
        )
    }
)

payload_formatter = Payload('Poll', ns_api, poll_output_model)

#############
# Resources #
#############

@ns_api.route('/<project_id>')
@ns_api.response(200, "Initialised project logs successfully")
@ns_api.response(417, "Insufficient info specified for metadata tracing")
@ns_api.response(500, "Internal failure")
class Poll(Resource):
    """ Provides necessary information from participant for orchestration """

    @ns_api.doc("poll_metadata")
    @ns_api.expect(poll_input_model)
    @ns_api.marshal_with(payload_formatter.singular_model)
    def post(self, project_id):
        """ Retrieves specified metadata regarding the worker.

            JSON received will contain the following information:
            1) Action (i.e. 'regress', 'classify', 'cluster', 'associate')
            2) Connections
            3) Data tags

            eg. 

            {
                "action": 'classify',
                "connections": {
                    'logs': {
                        'host': "172.18.0.4",
                        'port': 5000,
                        'configurations': {
                            name: "test_participant_1",
                            logging_level: 20,
                            logging_variant: "graylog",
                            debugging_fields: False,
                        }
                    }
                },
                "tags": {
                    "train": [["type_a","v1"], ["type_b","v2"]],
                    "evaluate": [["type_c","v3"]]
                }
            }

            JSON sent will contain the following information:
            1) Data Headers

            eg.

            {
                "headers": {
                    "train": {
                        "X": ["X1_1", "X1_2", "X2_1", "X2_2", "X3"],
                        "y": ["target_1", "target_2"]
                    },
                    "evaluate": {
                        "X": ["X1_1", "X1_2", "X2_1", "X3"],
                        "y": ["target_1", "target_2"]
                    }
                },
                "schemas": {
                    "train": {
                        "X1": "int32",
                        "X2": "category", 
                        "X3": "category", 
                        "X4": "int32", 
                        "X5": "int32", 
                        "X6": "category", 
                        "target": "category"
                    }
                }
            }
        """
        # Search local database for cached operations
        retrieved_metadata = meta_records.read(project_id)

        # Polling initialises the project logs if it does not exist yet
        if not retrieved_metadata:
            meta_records.create(
                project_id=project_id, 
                details={
                    'tags': {},
                    'headers': {},
                    'schemas': {},
                    'exports': {},
                    'is_live': False,
                    'in_progress': [],
                    'connections': [],
                    'results': {}
                }
            )
            retrieved_metadata = meta_records.read(project_id)

        # If polling operation had already been done before, skip preprocessing
        # (Note: this is only valid if the submitted set of tags are the same)
        if retrieved_metadata['tags'] == request.json['tags']:
            data = retrieved_metadata   # retrieve aligned data from cache

        # Otherwise, perform preprocessing and archive results of operation
        else:
            # try:
            headers = {}
            schemas = {}
            exports = {}
            for meta, tags in request.json['tags'].items():

                if tags:

                    sub_keys = {'project_id': project_id, 'meta': meta}

                    # Prepare output directory for tensor export
                    project_meta_dir = outdir_template.safe_substitute(sub_keys)
                    project_cache_dir = os.path.join(project_meta_dir, "cache")
                    os.makedirs(project_cache_dir, exist_ok=True)

                    (X_tensor, y_tensor, X_header, y_header, schema, df
                    ) = load_and_combine(
                        action=request.json['action'],
                        tags=tags, 
                        out_dir=project_cache_dir,
                        is_condensed=False
                    )

                    logging.debug(
                        f"Polled X_header for federated cycle tracked.", 
                        X_header=X_header,
                        ID_path=SOURCE_FILE,
                        ID_class=Poll.__name__, 
                        ID_function=Poll.post.__name__,
                        **request.view_args
                    )
                    logging.debug(
                        f"Polled y_header for federated cycle tracked.",
                        y_header=y_header, 
                        ID_path=SOURCE_FILE,
                        ID_class=Poll.__name__, 
                        ID_function=Poll.post.__name__,
                        **request.view_args
                    )

                    # Export X & y tensors for subsequent use
                    X_export_path = X_template.safe_substitute(sub_keys)
                    with open(X_export_path, 'wb') as xep:
                        np.save(xep, X_tensor.numpy())

                    y_export_path = y_template.safe_substitute(sub_keys)
                    with open(y_export_path, 'wb') as yep:
                        np.save(yep, y_tensor.numpy())

                    # Export combined dataframe for subsequent use
                    df_export_path = df_template.safe_substitute(sub_keys)
                    df.to_csv(df_export_path, encoding='utf-8')

                    exports[meta] = {
                        'X': X_export_path, 
                        'y': y_export_path,
                        'dataframe': df_export_path
                    }
                    headers[meta] = {'X': X_header, 'y': y_header}
                    schemas[meta] = schema

                    logging.debug(
                        f"Generated Exports for federated cycle tracked.",
                        exports=exports, 
                        ID_path=SOURCE_FILE,
                        ID_class=Poll.__name__, 
                        ID_function=Poll.post.__name__,
                        **request.view_args
                    )

            meta_records.update(
                project_id=project_id, 
                updates={
                    'tags': request.json['tags'],
                    'headers': headers,
                    'schemas': schemas,
                    'exports': exports
                }
            )
            data = meta_records.read(project_id)

            # except KeyError:
            #     ns_api.abort(                
            #         code=417,
            #         message="Insufficient info specified for metadata tracing!"
            #     )

        success_payload = payload_formatter.construct_success_payload(
            status=200,
            method="poll.post",
            params=request.view_args,
            data=data
        )
        logging.info(
            "State polling successfully completed!", 
            code="200", 
            ID_path=SOURCE_FILE,
            ID_class=Poll.__name__, 
            ID_function=Poll.post.__name__,
            **request.view_args
        )
        return success_payload, 200
=======
#!/usr/bin/env python

####################
# Required Modules #
####################

# Generic/Built-in
import json
import logging
import multiprocessing as mp
import os
from pathlib import Path
from queue import Queue
from threading import Thread
from typing import Dict

# Libs
import jsonschema
from flask import request
from flask_restx import Namespace, Resource, fields

# Custom
from rest_rpc import app
from rest_rpc.core.server import load_proc
from rest_rpc.core.utils import Payload, MetaRecords

##################
# Configurations #
##################

logging.basicConfig(format='%(asctime)s - %(message)s', level=logging.DEBUG)

ns_api = Namespace(
    "poll", 
    description='API to faciliate metadata retrieval from participant.'
)

out_dir = app.config['OUT_DIR']

db_path = app.config['DB_PATH']
meta_records = MetaRecords(db_path=db_path)

poll_queue = mp.Queue() # Method 1: Multiprocessing
# poll_queue = Queue()    # Method 2: Multi-threading

#############
# Functions #
#############

def run_archival_jobs(job_queue):
    """ Extracts job from polling queue and performs them sequentially. This is 
        used as a safety feature for controlling the number of polling operations
        active at anytime, so as to prevent crashes during different phases of
        the federated cycle.

    Args:
        job_queue (): Intermediary queue that steamlines the number of loading
            jobs operable on the worker at any time.
    """

    def build_archives(keys: Dict[str, str], **kwargs):
        """ Constructs archive based on specified datasets and caches them in the 
            operations database for future use. 

        Args:
            keys (dict(str,str)): All prerequisite IDs to build a project archive
            **kwargs: All parameters required to trigger archive building.
                Current parameters include:
                1) Action    --> What kind of ML operation to be done
                2) Data tags --> Tokens to location of data sources
        Returns:
            Core archive (i.e. no relations attached) (dict)
        """
        operation_archive = load_proc(keys=keys, **kwargs)
        return meta_records.update(**keys, updates=operation_archive)

    while True:
        logging.info(f"Loop is live, awaiting jobs...")

        while not job_queue.empty():
            logging.info(f"No. of jobs in queue: {job_queue.qsize()}")

            parameters = job_queue.get() # blocks until queue is populated
            keys = parameters['keys']
            logging.info(f"Archival job for entry key {keys} received!")

            try:
                created_archive = build_archives(**parameters)
                logging.info(f"Archive created for entry key {keys} - {created_archive}")

            except Exception as e:
                logging.error(f"Archive for entry key {keys} failed to build! Error: {e}")
                pass

            # job_queue.task_done()

        import time
        time.sleep(1)

### Method 1: Multiprocessing ####

# Internal queuing mechanism to prevent system overload
archival_process = mp.Process(target=run_archival_jobs, args=(poll_queue,))

# Ensures that when process exits, it attempts to terminate all of its 
# daemonic child processes.
archival_process.daemon = True 

archival_process.start()

### Method 2: Multi-threading ####

# archival_thread = Thread(target=run_archival_jobs, args=(poll_queue,))
# archival_thread.daemon = True
# archival_thread.start()

###########################################################
# Models - Used for marshalling (i.e. moulding responses) #
###########################################################

# Marshalling Inputs
tag_model = ns_api.model(
    name="tags",
    model={
        'train': fields.List(fields.List(fields.String()), required=True),
        'evaluate': fields.List(fields.List(fields.String())),
        'predict': fields.List(fields.List(fields.String())),
        'model': fields.List(fields.String()),
        'hyperparameters': fields.List(fields.String())
    }
)

poll_input_model = ns_api.model(
    name="poll_input",
    model={
        'action': fields.String(),
        'tags': fields.Nested(tag_model, required=True)
    }
)

# Marshalling outputs
xy_sequence_model = ns_api.model(
    name="xy_sequences",
    model={
        'X': fields.List(fields.String(), required=True),
        'y': fields.List(fields.String(), required=True)
    }
)

header_model = ns_api.model(
    name="headers",
    model={
        'train': fields.Nested(xy_sequence_model, required=True),
        'evaluate': fields.Nested(xy_sequence_model, skip_none=True),
        'predict': fields.Nested(xy_sequence_model, skip_none=True)
    },
    skip_none=True
)

schema_field = fields.Wildcard(fields.String())
meta_model = ns_api.model(
    name="meta_schema",
    model={"*": schema_field}   # eg. {'x1': "float64", 'x2': "int64", ...}
)

schema_model = ns_api.model(
    name="schema",
    model={
        'train': fields.Nested(meta_model, required=True),
        'evaluate': fields.Nested(meta_model, skip_none=True),
        'predict': fields.Nested(meta_model, skip_none=True)
    }
)

generic_feature_model = ns_api.model(
    name="generic_feature_stats",
    model={'datatype': fields.String(required=True)}
)

categorical_feature_model = ns_api.inherit(
    "categorical_feature_metadata",
    generic_feature_model,
    {
        'labels': fields.List(fields.String(), required=True),
        'count': fields.Integer(required=True),
        'unique': fields.Integer(required=True),
        'top': fields.String(required=True),
        'freq': fields.Integer(required=True)
    }
)
categorical_meta_field = fields.Wildcard(fields.Nested(categorical_feature_model))
categorical_meta_model = ns_api.model(
    name="categorical_metadata",
    model={"*": categorical_meta_field}
)

numeric_feature_model = ns_api.inherit(
    "numeric_feature_metadata",
    generic_feature_model,
    {
        'count': fields.Float(required=True),
        'mean': fields.Float(required=True),
        'std': fields.Float(required=True),
        'min': fields.Float(required=True),
        '25%': fields.Float(required=True),
        '50%': fields.Float(required=True),
        '75%': fields.Float(required=True),
        'max': fields.Float(required=True)
    }
)
numeric_meta_field = fields.Wildcard(fields.Nested(numeric_feature_model))
numeric_meta_model = ns_api.model(
    name="numeric_metadata",
    model={"*": numeric_meta_field}
)

misc_meta_field = fields.Wildcard(fields.Nested(generic_feature_model))
misc_meta_model = ns_api.model(
    name="misc_metadata",
    model={"*": misc_meta_field} # No marshalling enforced
)

feature_summary_meta_model = ns_api.model(
    name="feature_summary_metadata",
    model={
        'cat_variables': fields.Nested(
            categorical_meta_model, required=True, skip_none=True, 
        ),
        'num_variables': fields.Nested(
            numeric_meta_model, required=True, skip_none=True,
        ),
        'misc_variables': fields.Nested(
            misc_meta_model, required=True, skip_none=True,
        )
    }
)

tabular_meta_model = ns_api.model(
    name="tabular_metadata",
    model={
        'features': fields.Nested(
            feature_summary_meta_model, 
            required=True, 
            default={}
        )
    }
)

image_meta_model = ns_api.model(
    name="image_metadata",
    model={
        'pixel_height': fields.Integer(required=True),
        'pixel_width': fields.Integer(required=True),
        'color': fields.String(required=True)
    }
)

text_meta_model = ns_api.model(
    name="text_metadata",
    model={
        'word_count': fields.Integer(required=True),
        'sparsity': fields.Float(required=True),
        'representation': fields.Float(required=True)
    }
)

generic_meta_model = ns_api.model(
    name="generic_metadata",
    model={
        'src_count': fields.Integer(required=True),
        '_type': fields.String(required=True)
    }
)

dataset_meta_model = ns_api.inherit(
    "dataset_metadata", 
    generic_meta_model,
    tabular_meta_model,
    image_meta_model,
    text_meta_model
)

metadata_model = ns_api.model(
    name="metadata",
    model={
        'train': fields.Nested(dataset_meta_model, required=True, skip_none=True),
        'evaluate': fields.Nested(dataset_meta_model, skip_none=True),
        'predict': fields.Nested(dataset_meta_model, skip_none=True)
    }
)

poll_model = ns_api.model(
    name="poll",
    model={
        'headers': fields.Nested(header_model, required=True),
        'schemas': fields.Nested(schema_model, required=True),
        'metadata': fields.Nested(metadata_model, required=True),
        # Exports will not be made available to the TTP 
    }
)

poll_output_model = ns_api.inherit(
    "poll_output",
    poll_model,
    {
        'doc_id': fields.String(),
        'kind': fields.String(),
        'key': fields.Nested(
            ns_api.model(
                name='key',
                model={
                    'project_id': fields.String()
                }
            ),
            required=True
        )
    }
)

payload_formatter = Payload('Poll', ns_api, poll_output_model)

#############
# Resources #
#############

@ns_api.route('/<project_id>')
@ns_api.response(200, "Initialised project logs successfully")
@ns_api.response(417, "Insufficient info specified for metadata tracing")
@ns_api.response(500, "Internal failure")
class Poll(Resource):
    """ Provides necessary information from participant for orchestration """

    @ns_api.doc("poll_retrieve_metadata")
    @ns_api.marshal_with(payload_formatter.singular_model)
    def get(self, project_id):
        """ Retrieves specified metadata regarding the worker.

            JSON sent will contain the following information:
            1) Data Headers

            eg.

            {
                "headers": {
                    "train": {
                        "X": ["X1_1", "X1_2", "X2_1", "X2_2", "X3"],
                        "y": ["target_1", "target_2"]
                    },
                    "evaluate": {
                        "X": ["X1_1", "X1_2", "X2_1", "X3"],
                        "y": ["target_1", "target_2"]
                    }
                },
                "schemas": {
                    "train": {
                        "X1": "int32",
                        "X2": "category", 
                        "X3": "category", 
                        "X4": "int32", 
                        "X5": "int32", 
                        "X6": "category", 
                        "target": "category"
                    },
                    ...
                },
                "metadata":{
                    "train":{
                        'src_count': 1000,
                        '_type': "<insert datatype>",
                        <insert type-specific meta statistics>
                        ...
                    },
                    ...
                }
            }
        """
        # Search local database for cached operations
        retrieved_metadata = meta_records.read(project_id)
        logging.info(f">>> retrieved_metadata: {retrieved_metadata}")
    
        logging.info(f">>>> request inputs: {request.json['tags']}")

        if retrieved_metadata:

            # Check if important information (i.e. headers, schemas & metadata)
            # have already been injected into the archive records, AND that
            # there has been no changes to the declared dataset sets (via tags)
            if (
                retrieved_metadata['tags'] and 
                retrieved_metadata['headers'] and 
                retrieved_metadata['schemas'] and
                retrieved_metadata['metadata'] and
                retrieved_metadata['exports']
            ) and (
                retrieved_metadata['tags'] == request.json['tags']
            ):
                success_payload = payload_formatter.construct_success_payload(
                    status=200,
                    method="poll.get",
                    params=request.view_args,
                    data=retrieved_metadata
                )
                return success_payload, 200

            # Otherwise, this means that the archival job corresponding to the
            # entry key is either still enqueued, or in progress. Either way, it
            # means that the record is not ready for use.
            else:
                ns_api.abort(
                    code=406, 
                    message=f"Archival job for project '{project_id}' is still in progress! Please try again later."
                )

        else:
            ns_api.abort(
                code=404, 
                message=f"Project '{project_id}' does not exist!"
            )


    @ns_api.doc("poll_load_metadata")
    @ns_api.expect(poll_input_model)
    # @ns_api.marshal_with(payload_formatter.singular_model)
    def post(self, project_id):
        """ Retrieves specified metadata regarding the worker.

            JSON received will contain the following information:
            1) Action (i.e. 'regress', 'classify', 'cluster', 'associate')
            2) Data tags

            eg. 

            {
                "action": 'classify'
                "tags": {
                    "train": [["type_a","v1"], ["type_b","v2"]],
                    "evaluate": [["type_c","v3"]]
                }
            }

            JSON sent will contain the following information:
            1) Data Headers

            eg.

            {
                "headers": {
                    "train": {
                        "X": ["X1_1", "X1_2", "X2_1", "X2_2", "X3"],
                        "y": ["target_1", "target_2"]
                    },
                    "evaluate": {
                        "X": ["X1_1", "X1_2", "X2_1", "X3"],
                        "y": ["target_1", "target_2"]
                    }
                },
                "schemas": {
                    "train": {
                        "X1": "int32",
                        "X2": "category", 
                        "X3": "category", 
                        "X4": "int32", 
                        "X5": "int32", 
                        "X6": "category", 
                        "target": "category"
                    },
                    ...
                },
                "metadata":{
                    "train":{
                        'src_count': 1000,
                        '_type': "<insert datatype>",
                        <insert type-specific meta statistics>
                        ...
                    },
                    ...
                }
            }
        """
        # Search local database for cached operations
        retrieved_metadata = meta_records.read(project_id)

        # Polling initialises the project logs if it does not exist yet
        if not retrieved_metadata:
            meta_records.create(
                project_id=project_id, 
                details={
                    'tags': {},
                    'headers': {},
                    'schemas': {},
                    'metadata': {},
                    'exports': {},
                    'process': None,    # process ID hosting WSSW
                    'is_live': False,   # state of WSSW
                    'in_progress': [],  # cycle combination(s) queued
                    'connections': [],
                    'results': {}
                }
            )
            retrieved_metadata = meta_records.read(project_id)

        # If polling operation has not been done before, skip loading
        # (Note: this is only valid if the submitted set of tags are the same)
        if retrieved_metadata['tags'] == request.json['tags']:
            status = 201    # resource was already created

        # Otherwise, submit a job to the internal poll queue to perform 
        # preprocessing, and archive results of operation
        else:
            parameters = {'keys':request.view_args, **request.json}
            poll_queue.put_nowait(parameters)
            status = 202    # Job to create resource has been accepted
            
        # data = {'jobs': list(poll_queue.queue)} # return all jobs in queue
        data = {'jobs': poll_queue.qsize()} # return all jobs in queue

        success_payload = payload_formatter.construct_success_payload(
            status=status,
            method="poll.post",
            params=request.view_args,
            data=data,
            strict_format=False
        )
        return success_payload, status
>>>>>>> 4ff81975
<|MERGE_RESOLUTION|>--- conflicted
+++ resolved
@@ -1,338 +1,3 @@
-<<<<<<< HEAD
-#!/usr/bin/env python
-
-####################
-# Required Modules #
-####################
-
-# Generic/Built-in
-import os
-
-# Libs
-import numpy as np
-from flask import request
-from flask_restx import Namespace, Resource, fields
-
-# Custom
-from rest_rpc import app
-from rest_rpc.core.server import load_and_combine
-from rest_rpc.core.utils import Payload, MetaRecords
-
-##################
-# Configurations #
-##################
-
-SOURCE_FILE = os.path.abspath(__file__)
-
-ns_api = Namespace(
-    "poll", 
-    description='API to faciliate metadata retrieval from participant.'
-)
-
-out_dir = app.config['OUT_DIR']
-
-db_path = app.config['DB_PATH']
-meta_records = MetaRecords(db_path=db_path)
-
-cache_template = app.config['CACHE_TEMPLATE']
-outdir_template = cache_template['out_dir']
-X_template = cache_template['X']
-y_template = cache_template['y']
-df_template = cache_template['dataframe']
-
-logging = app.config['NODE_LOGGER'].synlog
-logging.debug("poll.py logged", Description="No Changes")
-
-###########################################################
-# Models - Used for marshalling (i.e. moulding responses) #
-###########################################################
-
-# Marshalling Inputs
-tag_model = ns_api.model(
-    name="tags",
-    model={
-        'train': fields.List(fields.List(fields.String()), required=True),
-        'evaluate': fields.List(fields.List(fields.String())),
-        'predict': fields.List(fields.List(fields.String())),
-        'model': fields.List(fields.String()),
-        'hyperparameters': fields.List(fields.String())
-    }
-)
-
-poll_input_model = ns_api.model(
-    name="poll_input",
-    model={
-        'action': fields.String(),
-        'tags': fields.Nested(tag_model, required=True)
-    }
-)
-
-# Marshalling outputs
-xy_sequence_model = ns_api.model(
-    name="xy_sequences",
-    model={
-        'X': fields.List(fields.String(), required=True),
-        'y': fields.List(fields.String(), required=True)
-    }
-)
-
-header_model = ns_api.model(
-    name="headers",
-    model={
-        'train': fields.Nested(xy_sequence_model, required=True),
-        'evaluate': fields.Nested(xy_sequence_model, skip_none=True),
-        'predict': fields.Nested(xy_sequence_model, skip_none=True)
-    },
-    skip_none=True
-)
-
-schema_field = fields.Wildcard(fields.String())
-meta_model = ns_api.model(
-    name="meta_schema",
-    model={"*": schema_field}
-)
-
-schema_model = ns_api.model(
-    name="schema",
-    model={
-        'train': fields.Nested(meta_model, required=True),
-        'evaluate': fields.Nested(meta_model, skip_none=True),
-        'predict': fields.Nested(meta_model, skip_none=True)
-    }
-)
-
-poll_model = ns_api.model(
-    name="poll",
-    model={
-        'headers': fields.Nested(header_model, required=True),
-        'schemas': fields.Nested(schema_model, required=True)
-        # Exports will not be made available to the TTP
-    }
-)
-
-poll_output_model = ns_api.inherit(
-    "poll_output",
-    poll_model,
-    {
-        'doc_id': fields.String(),
-        'kind': fields.String(),
-        'key': fields.Nested(
-            ns_api.model(
-                name='key',
-                model={
-                    'project_id': fields.String()
-                }
-            ),
-            required=True
-        )
-    }
-)
-
-payload_formatter = Payload('Poll', ns_api, poll_output_model)
-
-#############
-# Resources #
-#############
-
-@ns_api.route('/<project_id>')
-@ns_api.response(200, "Initialised project logs successfully")
-@ns_api.response(417, "Insufficient info specified for metadata tracing")
-@ns_api.response(500, "Internal failure")
-class Poll(Resource):
-    """ Provides necessary information from participant for orchestration """
-
-    @ns_api.doc("poll_metadata")
-    @ns_api.expect(poll_input_model)
-    @ns_api.marshal_with(payload_formatter.singular_model)
-    def post(self, project_id):
-        """ Retrieves specified metadata regarding the worker.
-
-            JSON received will contain the following information:
-            1) Action (i.e. 'regress', 'classify', 'cluster', 'associate')
-            2) Connections
-            3) Data tags
-
-            eg. 
-
-            {
-                "action": 'classify',
-                "connections": {
-                    'logs': {
-                        'host': "172.18.0.4",
-                        'port': 5000,
-                        'configurations': {
-                            name: "test_participant_1",
-                            logging_level: 20,
-                            logging_variant: "graylog",
-                            debugging_fields: False,
-                        }
-                    }
-                },
-                "tags": {
-                    "train": [["type_a","v1"], ["type_b","v2"]],
-                    "evaluate": [["type_c","v3"]]
-                }
-            }
-
-            JSON sent will contain the following information:
-            1) Data Headers
-
-            eg.
-
-            {
-                "headers": {
-                    "train": {
-                        "X": ["X1_1", "X1_2", "X2_1", "X2_2", "X3"],
-                        "y": ["target_1", "target_2"]
-                    },
-                    "evaluate": {
-                        "X": ["X1_1", "X1_2", "X2_1", "X3"],
-                        "y": ["target_1", "target_2"]
-                    }
-                },
-                "schemas": {
-                    "train": {
-                        "X1": "int32",
-                        "X2": "category", 
-                        "X3": "category", 
-                        "X4": "int32", 
-                        "X5": "int32", 
-                        "X6": "category", 
-                        "target": "category"
-                    }
-                }
-            }
-        """
-        # Search local database for cached operations
-        retrieved_metadata = meta_records.read(project_id)
-
-        # Polling initialises the project logs if it does not exist yet
-        if not retrieved_metadata:
-            meta_records.create(
-                project_id=project_id, 
-                details={
-                    'tags': {},
-                    'headers': {},
-                    'schemas': {},
-                    'exports': {},
-                    'is_live': False,
-                    'in_progress': [],
-                    'connections': [],
-                    'results': {}
-                }
-            )
-            retrieved_metadata = meta_records.read(project_id)
-
-        # If polling operation had already been done before, skip preprocessing
-        # (Note: this is only valid if the submitted set of tags are the same)
-        if retrieved_metadata['tags'] == request.json['tags']:
-            data = retrieved_metadata   # retrieve aligned data from cache
-
-        # Otherwise, perform preprocessing and archive results of operation
-        else:
-            # try:
-            headers = {}
-            schemas = {}
-            exports = {}
-            for meta, tags in request.json['tags'].items():
-
-                if tags:
-
-                    sub_keys = {'project_id': project_id, 'meta': meta}
-
-                    # Prepare output directory for tensor export
-                    project_meta_dir = outdir_template.safe_substitute(sub_keys)
-                    project_cache_dir = os.path.join(project_meta_dir, "cache")
-                    os.makedirs(project_cache_dir, exist_ok=True)
-
-                    (X_tensor, y_tensor, X_header, y_header, schema, df
-                    ) = load_and_combine(
-                        action=request.json['action'],
-                        tags=tags, 
-                        out_dir=project_cache_dir,
-                        is_condensed=False
-                    )
-
-                    logging.debug(
-                        f"Polled X_header for federated cycle tracked.", 
-                        X_header=X_header,
-                        ID_path=SOURCE_FILE,
-                        ID_class=Poll.__name__, 
-                        ID_function=Poll.post.__name__,
-                        **request.view_args
-                    )
-                    logging.debug(
-                        f"Polled y_header for federated cycle tracked.",
-                        y_header=y_header, 
-                        ID_path=SOURCE_FILE,
-                        ID_class=Poll.__name__, 
-                        ID_function=Poll.post.__name__,
-                        **request.view_args
-                    )
-
-                    # Export X & y tensors for subsequent use
-                    X_export_path = X_template.safe_substitute(sub_keys)
-                    with open(X_export_path, 'wb') as xep:
-                        np.save(xep, X_tensor.numpy())
-
-                    y_export_path = y_template.safe_substitute(sub_keys)
-                    with open(y_export_path, 'wb') as yep:
-                        np.save(yep, y_tensor.numpy())
-
-                    # Export combined dataframe for subsequent use
-                    df_export_path = df_template.safe_substitute(sub_keys)
-                    df.to_csv(df_export_path, encoding='utf-8')
-
-                    exports[meta] = {
-                        'X': X_export_path, 
-                        'y': y_export_path,
-                        'dataframe': df_export_path
-                    }
-                    headers[meta] = {'X': X_header, 'y': y_header}
-                    schemas[meta] = schema
-
-                    logging.debug(
-                        f"Generated Exports for federated cycle tracked.",
-                        exports=exports, 
-                        ID_path=SOURCE_FILE,
-                        ID_class=Poll.__name__, 
-                        ID_function=Poll.post.__name__,
-                        **request.view_args
-                    )
-
-            meta_records.update(
-                project_id=project_id, 
-                updates={
-                    'tags': request.json['tags'],
-                    'headers': headers,
-                    'schemas': schemas,
-                    'exports': exports
-                }
-            )
-            data = meta_records.read(project_id)
-
-            # except KeyError:
-            #     ns_api.abort(                
-            #         code=417,
-            #         message="Insufficient info specified for metadata tracing!"
-            #     )
-
-        success_payload = payload_formatter.construct_success_payload(
-            status=200,
-            method="poll.post",
-            params=request.view_args,
-            data=data
-        )
-        logging.info(
-            "State polling successfully completed!", 
-            code="200", 
-            ID_path=SOURCE_FILE,
-            ID_class=Poll.__name__, 
-            ID_function=Poll.post.__name__,
-            **request.view_args
-        )
-        return success_payload, 200
-=======
 #!/usr/bin/env python
 
 ####################
@@ -350,7 +15,7 @@
 from typing import Dict
 
 # Libs
-import jsonschema
+import numpy as np
 from flask import request
 from flask_restx import Namespace, Resource, fields
 
@@ -363,7 +28,7 @@
 # Configurations #
 ##################
 
-logging.basicConfig(format='%(asctime)s - %(message)s', level=logging.DEBUG)
+SOURCE_FILE = os.path.abspath(__file__)
 
 ns_api = Namespace(
     "poll", 
@@ -375,8 +40,17 @@
 db_path = app.config['DB_PATH']
 meta_records = MetaRecords(db_path=db_path)
 
+cache_template = app.config['CACHE_TEMPLATE']
+outdir_template = cache_template['out_dir']
+X_template = cache_template['X']
+y_template = cache_template['y']
+df_template = cache_template['dataframe']
+
 poll_queue = mp.Queue() # Method 1: Multiprocessing
 # poll_queue = Queue()    # Method 2: Multi-threading
+
+logging = app.config['NODE_LOGGER'].synlog
+logging.debug("poll.py logged", Description="No Changes")
 
 #############
 # Functions #
@@ -384,9 +58,9 @@
 
 def run_archival_jobs(job_queue):
     """ Extracts job from polling queue and performs them sequentially. This is 
-        used as a safety feature for controlling the number of polling operations
-        active at anytime, so as to prevent crashes during different phases of
-        the federated cycle.
+        used as a safety feature for controlling the number of polling 
+        operations active at anytime, so as to prevent crashes during different
+        phases of the federated cycle.
 
     Args:
         job_queue (): Intermediary queue that steamlines the number of loading
@@ -394,8 +68,8 @@
     """
 
     def build_archives(keys: Dict[str, str], **kwargs):
-        """ Constructs archive based on specified datasets and caches them in the 
-            operations database for future use. 
+        """ Constructs archive based on specified datasets and caches them in 
+            the operations database for future use. 
 
         Args:
             keys (dict(str,str)): All prerequisite IDs to build a project archive
@@ -410,22 +84,47 @@
         return meta_records.update(**keys, updates=operation_archive)
 
     while True:
-        logging.info(f"Loop is live, awaiting jobs...")
+        logging.info(
+            "Polling job queue is live, awaiting jobs...",
+            ID_path=SOURCE_FILE,
+            ID_function=run_archival_jobs.__name__
+        )
 
         while not job_queue.empty():
-            logging.info(f"No. of jobs in queue: {job_queue.qsize()}")
+            logging.info(
+                f"No. of jobs in queue: {job_queue.qsize()}",
+                job_count=job_queue.qsize(),
+                ID_path=SOURCE_FILE,
+                ID_function=run_archival_jobs.__name__
+            )
 
             parameters = job_queue.get() # blocks until queue is populated
             keys = parameters['keys']
-            logging.info(f"Archival job for entry key {keys} received!")
-
-            try:
-                created_archive = build_archives(**parameters)
-                logging.info(f"Archive created for entry key {keys} - {created_archive}")
-
-            except Exception as e:
-                logging.error(f"Archive for entry key {keys} failed to build! Error: {e}")
-                pass
+            logging.info(
+                f"Archival job for entry key {keys} received!",
+                keys=keys,
+                ID_path=SOURCE_FILE,
+                ID_function=run_archival_jobs.__name__
+            )
+
+            # try:
+            created_archive = build_archives(**parameters)
+            logging.info(
+                f"Archive created for entry key {keys}!",
+                keys=keys,
+                archive=created_archive,
+                ID_path=SOURCE_FILE,
+                ID_function=run_archival_jobs.__name__
+            )
+
+            # except Exception as e:
+            #     logging.error(
+            #         f"Archive for entry key {keys} failed to build! Error: {e}",
+            #         keys=keys,
+            #         ID_path=SOURCE_FILE,
+            #         ID_function=run_archival_jobs.__name__
+            #     )
+            #     pass
 
             # job_queue.task_done()
 
@@ -442,6 +141,7 @@
 archival_process.daemon = True 
 
 archival_process.start()
+
 
 ### Method 2: Multi-threading ####
 
@@ -711,9 +411,15 @@
         """
         # Search local database for cached operations
         retrieved_metadata = meta_records.read(project_id)
-        logging.info(f">>> retrieved_metadata: {retrieved_metadata}")
+        logging.debug(
+            "Retrieved metadata tracked."
+            f">>> retrieved_metadata: {retrieved_metadata}"
+        )
     
-        logging.info(f">>>> request inputs: {request.json['tags']}")
+        logging.debug(
+            f">>>> request inputs: {request.json['tags']}"
+            
+        )
 
         if retrieved_metadata:
 
@@ -735,6 +441,16 @@
                     params=request.view_args,
                     data=retrieved_metadata
                 )
+
+                logging.info(
+                    "State polling retrieval successfully completed!", 
+                    code="200", 
+                    ID_path=SOURCE_FILE,
+                    ID_class=Poll.__name__, 
+                    ID_function=Poll.get.__name__,
+                    **request.view_args
+                )
+
                 return success_payload, 200
 
             # Otherwise, this means that the archival job corresponding to the
@@ -761,12 +477,25 @@
 
             JSON received will contain the following information:
             1) Action (i.e. 'regress', 'classify', 'cluster', 'associate')
-            2) Data tags
+            2) Connections
+            3) Data tags
 
             eg. 
 
             {
-                "action": 'classify'
+                "action": 'classify',
+                "connections": {
+                    'logs': {
+                        'host': "172.18.0.4",
+                        'port': 5000,
+                        'configurations': {
+                            name: "test_participant_1",
+                            logging_level: 20,
+                            logging_variant: "graylog",
+                            debugging_fields: False,
+                        }
+                    }
+                },
                 "tags": {
                     "train": [["type_a","v1"], ["type_b","v2"]],
                     "evaluate": [["type_c","v3"]]
@@ -798,7 +527,7 @@
                         "X5": "int32", 
                         "X6": "category", 
                         "target": "category"
-                    },
+                    }
                     ...
                 },
                 "metadata":{
@@ -834,7 +563,7 @@
             )
             retrieved_metadata = meta_records.read(project_id)
 
-        # If polling operation has not been done before, skip loading
+        # If polling operation had already been done before, skip preprocessing
         # (Note: this is only valid if the submitted set of tags are the same)
         if retrieved_metadata['tags'] == request.json['tags']:
             status = 201    # resource was already created
@@ -856,5 +585,4 @@
             data=data,
             strict_format=False
         )
-        return success_payload, status
->>>>>>> 4ff81975
+        return success_payload, status