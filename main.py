--- conflicted
+++ resolved
@@ -10,16 +10,11 @@
 # Generic/Built-in
 import argparse
 import logging
-<<<<<<< HEAD
 import uuid
-=======
-from multiprocessing import cpu_count
 from pathlib import Path
->>>>>>> 4ff81975
 
 # Libs
-# from gevent.pywsgi import WSGIServer
-# from gunicorn.app.base import BaseApplication
+
 
 # Custom
 from config import (
@@ -32,6 +27,7 @@
 # Configurations #
 ##################
 
+SECRET_KEY = "synergos_worker" #os.urandom(24) # secret key
 
 #############
 # Functions #
@@ -84,11 +80,12 @@
         'censor_keys': censor_keys
     }
 
-app.secret_key = "synergos_worker" #os.urandom(24) # secret key
+###########
+# Scripts #
+###########
 
-cores_used = app.config['CORES_USED']
-
-<<<<<<< HEAD
+if __name__ == "__main__":
+    
     parser = argparse.ArgumentParser(
         description="REST-RPC Receiver for a Synergos Network."
     )
@@ -149,121 +146,37 @@
     sysmetric_logger.track("/test/path", 'TestClass', 'test_function')
 
     try:
+
+        ###########################
+        # Implementation Footnote #
+        ###########################
+
+        # [Cause]
+        # To allow custom Synergos Logging components to permeate the entire
+        # system, these loggers have to be initialised first before the system
+        # performs module loading. 
+
+        # [Problems]
+        # Importing app right at the start of the page causes system modules to
+        # be loaded first, resulting in AttributeErrors, since 
+        # synlogger.general.WorkerLogger has not been intialised, and thus, its
+        # corresponding `synlog` attribute cannot be referenced.
+
+        # [Solution]
+        # Import system modules only after loggers have been intialised.
+
         from rest_rpc import app
+
+        # cache = app.config['CACHE']
+        # cache.init_app(
+        #     app=app, 
+        #     config={
+        #         "CACHE_TYPE": "filesystem",
+        #         'CACHE_DIR': Path('/worker/tmp')
+        #     }
+        # )
+        
         app.run(host="0.0.0.0", port=5000)
 
     finally:
         sysmetric_logger.terminate()
-=======
-cache = app.config['CACHE']
-
-##################
-# Customisations #
-##################
-
-def number_of_workers():
-    return (cores_used * 2) + 1
-
-
-# class SynergosWorkerNode(BaseApplication):
-
-#     def __init__(self, app, **options):
-#         self.options = options
-#         self.application = app
-#         super().__init__()
-
-#     def load_config(self):
-#         config = {
-#             key: value
-#             for key, value in self.options.items()
-#             if key in self.cfg.settings and value is not None
-#         }
-#         for key, value in config.items():
-#             self.cfg.set(key.lower(), value)
-
-#     def load(self):
-#         return self.application
-
-###########
-# Scripts #
-###########
-
-if __name__ == "__main__":
-    
-    cache.init_app(
-        app=app, 
-        config={
-            "CACHE_TYPE": "filesystem",
-            'CACHE_DIR': Path('/worker/tmp')
-        }
-    )
-
-    app.run(host="0.0.0.0", port=5000)
-
-
-    # # worker_server = WSGIServer(('0.0.0.0', 5000), app)
-    # # worker_server.serve_forever()
-
-    # DEFAULTS = {
-    #     'bind': "0.0.0.0:5000",
-    #     'name': "synergos_worker"
-    # }
-
-    # parser = argparse.ArgumentParser(
-    #     description="Synergos Worker Node for grid orchestration."
-    # )
-
-    # parser.add_argument(
-    #     "--workers",
-    #     "-w",
-    #     type=int,
-    #     help="No. of workers to spawn for handling requests e.g. --workers 2",
-    #     default=1#number_of_workers()
-    # )
-
-    # parser.add_argument(
-    #     "--worker-class",
-    #     "-k",
-    #     type=str,
-    #     help="Type of Gunicorn worker to be spawned i.e. sync, eventlet, gevent, tornado, gthread",
-    #     default="sync"
-    # )
-
-    # parser.add_argument(
-    #     "--timeout",
-    #     "-t",
-    #     type=int,
-    #     help="Duration of silence before a worker is killed and restarted",
-    #     default=30
-    # )
-
-    # parser.add_argument(
-    #     "--threads",
-    #     "-tds",
-    #     type=int,
-    #     help="No. of threads to use per worker",
-    #     default=1
-    # )
-
-    # parser.add_argument(
-    #     "--preload",
-    #     "-p",
-    #     help="Toggles loading of application code before worker processes are forked",
-    #     action='store_true'
-    # )
-
-    # parser.add_argument(
-    #     "--debug",
-    #     "-d",
-    #     help="Toggles loading of application code before worker processes are forked",
-    #     action='store_true'
-    # )
-
-    # kwargs = vars(parser.parse_args())
-
-    # gunicorn_parameters = {**DEFAULTS, **kwargs}
-    # logging.info(f"Gunicorn settings: {gunicorn_parameters}")
-
-    # server = SynergosWorkerNode(app=app, **gunicorn_parameters)
-    # server.run()
->>>>>>> 4ff81975
